from __future__ import annotations

from enum import Enum
from typing import NamedTuple

DRAW_PREFIX = "draw_"

DRAW_INDEX = "input_draw"
SEED_INDEX = "random_seed"


class DataSource(Enum):
    SIM = "sim"
    GBD = "gbd"
    ARTIFACT = "artifact"
    CUSTOM = "custom"

    @classmethod
    def from_str(cls, source: str) -> DataSource:
        try:
            return cls(source)
        except ValueError:
            raise ValueError(f"Source {source} not recognized. Must be one of {DataSource}")


LOCATION_ARTIFACT_KEY = "population.location"
POPULATION_STRUCTURE_ARTIFACT_KEY = "population.structure"


class InputDataIndexNames(NamedTuple):
    LOCATION_ID: str = "location_id"
    SEX_ID: str = "sex_id"
    AGE_GROUP_ID: str = "age_group_id"
    YEAR_ID: str = "year_id"
    PARAMETER: str = "parameter"
    CAUSE_ID: str = "cause_id"
    AFFECTED_ENTITY: str = "affected_entity"
    LOCATION: str = "location"
    SEX: str = "sex"
    AGE_GROUP: str = "age_group"
    AGE_START: str = "age_start"
    AGE_END: str = "age_end"
    YEAR_START: str = "year_start"
    YEAR_END: str = "year_end"


<<<<<<< HEAD
INPUT_DATA_INDEX_NAMES = InputDataIndexNames()


GBD_INDEX_ORDER = [
    INPUT_DATA_INDEX_NAMES.LOCATION_ID,
    INPUT_DATA_INDEX_NAMES.SEX_ID,
    INPUT_DATA_INDEX_NAMES.AGE_GROUP_ID,
    INPUT_DATA_INDEX_NAMES.YEAR_ID,
]
VIVARIUM_INDEX_ORDER = [
    INPUT_DATA_INDEX_NAMES.LOCATION,
    INPUT_DATA_INDEX_NAMES.SEX,
    INPUT_DATA_INDEX_NAMES.AGE_START,
    INPUT_DATA_INDEX_NAMES.AGE_END,
    INPUT_DATA_INDEX_NAMES.YEAR_START,
    INPUT_DATA_INDEX_NAMES.YEAR_END,
]
=======
INPUT_DATA_INDEX_NAMES = InputDataIndexNames()
>>>>>>> 44f7eacb
<|MERGE_RESOLUTION|>--- conflicted
+++ resolved
@@ -44,24 +44,4 @@
     YEAR_END: str = "year_end"
 
 
-<<<<<<< HEAD
-INPUT_DATA_INDEX_NAMES = InputDataIndexNames()
-
-
-GBD_INDEX_ORDER = [
-    INPUT_DATA_INDEX_NAMES.LOCATION_ID,
-    INPUT_DATA_INDEX_NAMES.SEX_ID,
-    INPUT_DATA_INDEX_NAMES.AGE_GROUP_ID,
-    INPUT_DATA_INDEX_NAMES.YEAR_ID,
-]
-VIVARIUM_INDEX_ORDER = [
-    INPUT_DATA_INDEX_NAMES.LOCATION,
-    INPUT_DATA_INDEX_NAMES.SEX,
-    INPUT_DATA_INDEX_NAMES.AGE_START,
-    INPUT_DATA_INDEX_NAMES.AGE_END,
-    INPUT_DATA_INDEX_NAMES.YEAR_START,
-    INPUT_DATA_INDEX_NAMES.YEAR_END,
-]
-=======
-INPUT_DATA_INDEX_NAMES = InputDataIndexNames()
->>>>>>> 44f7eacb
+INPUT_DATA_INDEX_NAMES = InputDataIndexNames()
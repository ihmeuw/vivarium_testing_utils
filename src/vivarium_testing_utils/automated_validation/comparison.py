from abc import ABC, abstractmethod
from typing import Any, Collection, Literal

import numpy as np
import pandas as pd

from vivarium_testing_utils.automated_validation.data_loader import DataSource
from vivarium_testing_utils.automated_validation.data_transformation.calculations import (
    get_singular_indices,
    marginalize,
)
from vivarium_testing_utils.automated_validation.data_transformation.measures import (
    Measure,
    RatioMeasure,
)
from vivarium_testing_utils.automated_validation.visualization.dataframe_utils import (
    format_draws_sample,
    format_metadata,
)

SAMPLING_INDEX_LEVELS = ["input_draw"]

class Comparison(ABC):
    """A Comparison is the basic testing unit to compare two datasets, a "test" dataset and a
    "reference" dataset. The test dataset is the one that is being validated, while the reference
    dataset is the one that is used as a benchmark. The comparison operates on a *measure* of the two datasets,
    typically a derived quantity of the test data such as incidence rate or prevalence."""

    measure: Measure
    test_source: DataSource
    test_datasets: dict[str, pd.DataFrame]
    reference_source: DataSource
    reference_data: pd.DataFrame
    stratifications: Collection[str]

    @property
    @abstractmethod
    def metadata(self) -> pd.DataFrame:
        """A summary of the test data and reference data, including:
        - the measure key
        - source
        - index columns
        - size
        - number of draws
        - a sample of the input draws.
        """
        pass

    @abstractmethod
    def get_diff(
        self,
        stratifications: Collection[str] = (),
        num_rows: int | Literal["all"] = 10,
        sort_by: str = "percent_error",
        ascending: bool = False,
    ) -> pd.DataFrame:
        """Get a DataFrame of the comparison data, with naive comparison of the test and reference.

        Parameters:
        -----------
        stratifications
            The stratifications to use for the comparison
        num_rows
            The number of rows to return. If "all", return all rows.
        sort_by
            The column to sort by. Default is "percent_error".
        ascending
            Whether to sort in ascending order. Default is False.
        Returns:
        --------
        A DataFrame of the comparison data.
        """
        pass

    @abstractmethod
    def verify(self, stratifications: Collection[str] = ()):  # type: ignore[no-untyped-def]
        pass


class FuzzyComparison(Comparison):
    """A FuzzyComparison is a comparison that requires statistical hypothesis testing
    to determine if the distributions of the datasets are the same. We require both the numerator and
    denominator for the test data, to be able to calculate the statistical power."""

    def __init__(
        self,
        measure: RatioMeasure,
        test_source: DataSource,
        test_datasets: dict[str, pd.DataFrame],
        reference_source: DataSource,
        reference_data: pd.DataFrame,
        stratifications: Collection[str] = (),
    ):
        self.measure: RatioMeasure = measure
        self.test_source = test_source
        self.test_datasets = test_datasets
<<<<<<< HEAD
        #################################################################################################
        self.scenario_cols = ["maternal_scenario", "child_scenario"]
        ## filter index levels for scenario columns to "baseline"
        for key, dataset in self.test_datasets.items():
            for col in self.scenario_cols:
                if col in dataset.index.names:
                    #################################################################################################
                    dataset = dataset.xs("baseline", level=col, drop_level=True)
            self.test_datasets[key] = dataset

=======
>>>>>>> 11969eba
        self.reference_source = reference_source
        self.reference_data = reference_data
        if stratifications:
            # TODO: MIC-6075
            raise NotImplementedError(
                "Non-default stratifications require rate aggregations, which are not currently supported."
            )
        self.stratifications = stratifications

    @property
    def metadata(self) -> pd.DataFrame:
        """A summary of the test data and reference data, including:
        - the measure key
        - source
        - index columns
        - size
        - number of draws
        - a sample of the input draws.
        """
        measure_key = self.measure.measure_key
        test_info = self._get_metadata_from_datasets("test")
        reference_info = self._get_metadata_from_datasets("reference")
        return format_metadata(measure_key, test_info, reference_info)

    def get_diff(
        self,
        stratifications: Collection[str] = (),
        num_rows: int | Literal["all"] = 10,
        sort_by: str = "percent_error",
        ascending: bool = False,
    ) -> pd.DataFrame:
        """Get a DataFrame of the comparison data, with naive comparison of the test and reference.

        Parameters:
        -----------
        stratifications
            The stratifications to use for the comparison
        num_rows
            The number of rows to return. If "all", return all rows.
        sort_by
            The column to sort by. Default is "percent_error".
        ascending
            Whether to sort in ascending order. Default is False.
        Returns:
        --------
        A DataFrame of the comparison data.
        """
        if stratifications:
            # TODO: MIC-6075
            raise NotImplementedError(
                "Non-default stratifications require rate aggregations, which are not currently supported."
            )

        test_proportion_data, reference_data = self._align_datasets()

        test_proportion_data = test_proportion_data.rename(
            columns={"value": "test_rate"}
        ).dropna()
        reference_data = reference_data.rename(columns={"value": "reference_rate"}).dropna()

        merged_data = pd.merge(
            test_proportion_data, reference_data, left_index=True, right_index=True
        )
        merged_data["percent_error"] = (
            (merged_data["test_rate"] - merged_data["reference_rate"])
            / merged_data["reference_rate"]
        ) * 100
        sort_key = abs if sort_by == "percent_error" else None
        sorted_data = merged_data.sort_values(
            by=sort_by,
            key=sort_key,
            ascending=ascending,
        )
        if num_rows == "all":
            return sorted_data
        else:
            return sorted_data.head(n=num_rows)

    def verify(self, stratifications: Collection[str] = ()):  # type: ignore[no-untyped-def]
        raise NotImplementedError

    def _get_metadata_from_datasets(
        self, dataset_key: Literal["test", "reference"]
    ) -> dict[str, Any]:
        """Organize the data information into a dictionary for display by a styled pandas DataFrame.
        Apply formatting to values that need special handling.

        Parameters:
        -----------
        dataset
            The dataset to get the metadata from. Either "test" or "reference".
        Returns:
        --------
        A dictionary containing the formatted data information.

        """
        if dataset_key == "test":
            source = self.test_source
            dataframe = self.measure.get_measure_data_from_ratio(**self.test_datasets)
        elif dataset_key == "reference":
            source = self.reference_source
            dataframe = self.reference_data
        else:
            raise ValueError("dataset must be either 'test' or 'reference'")

        data_info: dict[str, Any] = {}

        # Source as string
        data_info["source"] = source.value

        # Index columns as comma-separated string
        index_cols = dataframe.index.names
        data_info["index_columns"] = ", ".join(str(col) for col in index_cols)

        # Size as formatted string
        size = dataframe.shape
        data_info["size"] = f"{size[0]:,} rows × {size[1]:,} columns"

        # Draw information
        if "input_draw" in dataframe.index.names:
            num_draws = dataframe.index.get_level_values("input_draw").nunique()
            data_info["num_draws"] = f"{num_draws:,}"
            draw_values = list(dataframe.index.get_level_values("input_draw").unique())
            data_info["input_draws"] = format_draws_sample(draw_values)

        # Seeds information
        if "random_seed" in dataframe.index.names:
            num_seeds = dataframe.index.get_level_values("random_seed").nunique()
            data_info["num_seeds"] = f"{num_seeds:,}"

        return data_info

    def _align_datasets(self) -> tuple[pd.DataFrame, pd.DataFrame]:
        """Resolve any index mismatches between the test and reference datasets."""
<<<<<<< HEAD
        test_datasets = self.test_datasets.copy()
        reference_data = self.reference_data.copy()
        if "input_draw" not in self.reference_data.index.names:
            reference_data["input_draw"] = np.nan
            reference_data = reference_data.set_index("input_draw", append=True)

        # Get union of test data index names
        combined_test_index_names = set(
            index_name
            for key in test_datasets
            for index_name in test_datasets[key].index.names
=======
        # Get union of test data index names
        combined_test_index_names = set(
            index_name
            for key in self.test_datasets
            for index_name in self.test_datasets[key].index.names
>>>>>>> 11969eba
        )
        # Get index levels that are only in the test data.
        test_only_indexes = [
            index
            for index in combined_test_index_names
<<<<<<< HEAD
            if index not in reference_data.index.names
=======
            if index not in self.reference_data.index.names
>>>>>>> 11969eba
        ]
        # Likewise, get index levels that are only in the reference data.
        ref_only_indexes = [
            index
<<<<<<< HEAD
            for index in reference_data.index.names
            if index not in combined_test_index_names
        ]
        indexes_to_marginalize = set(test_only_indexes).difference(self.scenario_cols)
        # If the test data has any index levels that are not in the reference data, marginalize
        # over those index levels.
        test_datasets = {
            key: marginalize(test_datasets[key], indexes_to_marginalize)
            for key in test_datasets
=======
            for index in self.reference_data.index.names
            if index not in combined_test_index_names
        ]

        # If the test data has any index levels that are not in the reference data, marginalize
        # over those index levels.)
        test_datasets = {
            key: marginalize(self.test_datasets[key], test_only_indexes)
            for key in self.test_datasets
>>>>>>> 11969eba
        }

        # Drop any singular index levels from the reference data if they are not in the test data.
        # If any ref-only index level is not singular, raise an error.
        redundant_ref_indexes = get_singular_indices(self.reference_data).keys()
        reference_data = self.reference_data.copy()
        for index_name in ref_only_indexes:
            if not index_name in redundant_ref_indexes:
                # TODO: MIC-6075
                raise ValueError(
                    f"Reference data has non-trivial index {index_name} that is not in the test data."
                    "We cannot currently marginalize over this index."
                )
            else:
                reference_data = reference_data.droplevel(index_name)

        converted_test_data = self.measure.get_measure_data_from_ratio(**test_datasets)
        return converted_test_data, reference_data<|MERGE_RESOLUTION|>--- conflicted
+++ resolved
@@ -20,6 +20,7 @@
 
 SAMPLING_INDEX_LEVELS = ["input_draw"]
 
+
 class Comparison(ABC):
     """A Comparison is the basic testing unit to compare two datasets, a "test" dataset and a
     "reference" dataset. The test dataset is the one that is being validated, while the reference
@@ -94,7 +95,6 @@
         self.measure: RatioMeasure = measure
         self.test_source = test_source
         self.test_datasets = test_datasets
-<<<<<<< HEAD
         #################################################################################################
         self.scenario_cols = ["maternal_scenario", "child_scenario"]
         ## filter index levels for scenario columns to "baseline"
@@ -105,8 +105,6 @@
                     dataset = dataset.xs("baseline", level=col, drop_level=True)
             self.test_datasets[key] = dataset
 
-=======
->>>>>>> 11969eba
         self.reference_source = reference_source
         self.reference_data = reference_data
         if stratifications:
@@ -241,7 +239,6 @@
 
     def _align_datasets(self) -> tuple[pd.DataFrame, pd.DataFrame]:
         """Resolve any index mismatches between the test and reference datasets."""
-<<<<<<< HEAD
         test_datasets = self.test_datasets.copy()
         reference_data = self.reference_data.copy()
         if "input_draw" not in self.reference_data.index.names:
@@ -253,28 +250,16 @@
             index_name
             for key in test_datasets
             for index_name in test_datasets[key].index.names
-=======
-        # Get union of test data index names
-        combined_test_index_names = set(
-            index_name
-            for key in self.test_datasets
-            for index_name in self.test_datasets[key].index.names
->>>>>>> 11969eba
         )
         # Get index levels that are only in the test data.
         test_only_indexes = [
             index
             for index in combined_test_index_names
-<<<<<<< HEAD
             if index not in reference_data.index.names
-=======
-            if index not in self.reference_data.index.names
->>>>>>> 11969eba
         ]
         # Likewise, get index levels that are only in the reference data.
         ref_only_indexes = [
             index
-<<<<<<< HEAD
             for index in reference_data.index.names
             if index not in combined_test_index_names
         ]
@@ -284,23 +269,11 @@
         test_datasets = {
             key: marginalize(test_datasets[key], indexes_to_marginalize)
             for key in test_datasets
-=======
-            for index in self.reference_data.index.names
-            if index not in combined_test_index_names
-        ]
-
-        # If the test data has any index levels that are not in the reference data, marginalize
-        # over those index levels.)
-        test_datasets = {
-            key: marginalize(self.test_datasets[key], test_only_indexes)
-            for key in self.test_datasets
->>>>>>> 11969eba
         }
 
         # Drop any singular index levels from the reference data if they are not in the test data.
         # If any ref-only index level is not singular, raise an error.
         redundant_ref_indexes = get_singular_indices(self.reference_data).keys()
-        reference_data = self.reference_data.copy()
         for index_name in ref_only_indexes:
             if not index_name in redundant_ref_indexes:
                 # TODO: MIC-6075

--- conflicted
+++ resolved
@@ -88,21 +88,13 @@
         self._artifact.clear_cache()
         # if data has value columns of format draw_1, draw_2, etc., drop the draw_ prefix
         # and melt the data into long format
-<<<<<<< HEAD
-        if data.columns.str.startswith("draw_").all():
-=======
         if data.columns.str.startswith(DRAW_PREFIX).all():
->>>>>>> cb01e8cf
             data = data.melt(
                 var_name="draw",
                 value_name="value",
                 ignore_index=False,
             )
-<<<<<<< HEAD
-            data["draw"] = data["draw"].str.replace("draw_", "", regex=False)
-=======
             data["draw"] = data["draw"].str.replace(DRAW_PREFIX, "", regex=False)
->>>>>>> cb01e8cf
             data["draw"] = data["draw"].astype(int)
             data = data.set_index("draw", append=True).sort_index()
         elif "value" not in data.columns:

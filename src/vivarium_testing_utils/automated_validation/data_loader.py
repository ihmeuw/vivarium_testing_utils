--- conflicted
+++ resolved
@@ -4,7 +4,6 @@
 from pathlib import Path
 
 import pandas as pd
-import pandera as pa
 import yaml
 from vivarium import Artifact
 
@@ -15,13 +14,7 @@
     SimOutputData,
     SingleNumericColumn,
 )
-<<<<<<< HEAD
-from vivarium_testing_utils.automated_validation.types import (
-    RawDataSet,
-)
-=======
 from vivarium_testing_utils.automated_validation.data_transformation.utils import check_io
->>>>>>> 689570c6
 
 
 class DataSource(Enum):
@@ -44,7 +37,7 @@
         self._cache_size_mb = cache_size_mb
 
         self._results_dir = self._sim_output_dir / "results"
-        self._raw_datasets: dict[DataSource, dict[str, RawDataSet]] = {
+        self._raw_datasets: dict[DataSource, dict[str, pd.DataFrame]] = {
             data_source: {} for data_source in DataSource
         }
         self._loader_mapping = {
@@ -63,7 +56,7 @@
     def get_artifact_keys(self) -> list[str]:
         return self._artifact.keys  # type: ignore[no-any-return]
 
-    def get_dataset(self, dataset_key: str, source: DataSource) -> RawDataSet:
+    def get_dataset(self, dataset_key: str, source: DataSource) -> pd.DataFrame:
         """Return the dataset from the cache if it exists, otherwise load it from the source."""
         try:
             return self._raw_datasets[source][dataset_key].copy()
@@ -75,11 +68,11 @@
     def upload_custom_data(self, dataset_key: str, data: pd.DataFrame) -> None:
         self._add_to_cache(dataset_key, DataSource.CUSTOM, data)
 
-    def _load_from_source(self, dataset_key: str, source: DataSource) -> RawDataSet:
+    def _load_from_source(self, dataset_key: str, source: DataSource) -> pd.DataFrame:
         """Load the data from the given source via the loader mapping."""
         return self._loader_mapping[source](dataset_key)  # type: ignore[return-value]
 
-    def _add_to_cache(self, dataset_key: str, source: DataSource, data: RawDataSet) -> None:
+    def _add_to_cache(self, dataset_key: str, source: DataSource, data: pd.DataFrame) -> None:
         """Update the raw_datasets cache with the given data."""
         if dataset_key in self._raw_datasets.get(source, {}):
             raise ValueError(f"Dataset {dataset_key} already exists in the cache.")
@@ -108,7 +101,7 @@
                 if level not in REQUIRED_INDEX_LEVELS
             ]
         )
-        return multi_index_df.pipe(DataFrame[SimOutputData])
+        return multi_index_df
 
     @staticmethod
     def _load_artifact(results_dir: Path) -> Artifact:
@@ -124,7 +117,7 @@
         self._artifact.clear_cache()
         return clean_artifact_data(dataset_key, data)
 
-    def _load_from_gbd(self, dataset_key: str) -> DataFrame[SingleNumericColumn]:
+    def _load_from_gbd(self, dataset_key: str) -> pd.DataFrame:
         raise NotImplementedError
 
     def _raise_custom_data_error(self, dataset_key: str) -> None:

--- conflicted
+++ resolved
@@ -109,11 +109,7 @@
         self._add_to_cache(data_key, DataSource.CUSTOM, data)
 
     def cache_gbd_data(
-<<<<<<< HEAD
-        self, data_key: str, data: pd.DataFrame, overwrite: bool = False
-=======
         self, data_key: str, data: pd.DataFrame | str, overwrite: bool = False
->>>>>>> c1bc3de2
     ) -> None:
         """Upload or update a custom DataFrame or Series to the GBD context given by a data key."""
         if overwrite:
@@ -121,11 +117,7 @@
                 del self._raw_data_cache[DataSource.GBD][data_key]
         if data_key in self._raw_data_cache[DataSource.GBD] and not overwrite:
             existing = self._raw_data_cache[DataSource.GBD][data_key]
-<<<<<<< HEAD
-            if isinstance(existing, str):
-=======
             if isinstance(existing, str) or isinstance(data, str):
->>>>>>> c1bc3de2
                 raise ValueError(
                     f"Existing GBD data for {data_key} is a string and cannot be updated without the overwrite flag set to True."
                 )
@@ -133,10 +125,7 @@
                 if set(existing.index.names) != set(data.index.names):
                     raise ValueError(
                         f"Cannot update GBD data for {data_key} with different index names."
-<<<<<<< HEAD
-=======
                         f" Existing index names: {existing.index.names}, new data index names: {data.index.names}"
->>>>>>> c1bc3de2
                     )
                 if not existing.index.equals(data.index):
                     # Check if the new data has non-overlapping indices with existing data

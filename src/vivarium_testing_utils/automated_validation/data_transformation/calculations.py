--- conflicted
+++ resolved
@@ -197,7 +197,9 @@
     # Returns: 3.55  # (20*2 + 100*3 + 2*5 + 50*7)/(20+100+2+50) = 700/172 ≈ 4.07
 
     """
-<<<<<<< HEAD
+    if not isinstance(stratifications, list):
+        stratifications = list(stratifications)
+
     # Check if weights has extra index levels compared to data
     data_index_names = set(data.index.names)
     weights_index_names = set(weights.index.names)
@@ -215,10 +217,6 @@
         weights = weights.groupby(
             level=list(data_index_names), sort=False, observed=True
         ).sum()
-=======
-    if not isinstance(stratifications, list):
-        stratifications = list(stratifications)
->>>>>>> c4e59e55
 
     # Check that index levels are compatible (at least subsets of each other)
     if not data.index.equals(weights.index):

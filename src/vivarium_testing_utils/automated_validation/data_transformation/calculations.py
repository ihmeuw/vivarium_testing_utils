--- conflicted
+++ resolved
@@ -150,12 +150,8 @@
     weights
         DataFrame with the weights to apply to the values in data. Must have a 'value' column.
     stratifications
-<<<<<<< HEAD
         List of index level names to use for stratification/grouping.
-=======
-        Tuple of index level names to use for stratification/grouping.
-
->>>>>>> 90a8e2a6
+        
     Raises
     ------
     ValueError

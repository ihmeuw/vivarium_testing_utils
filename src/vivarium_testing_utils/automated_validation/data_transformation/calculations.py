from __future__ import annotations

from typing import TypeVar

import pandas as pd
import pandera as pa

from vivarium_testing_utils.automated_validation.data_transformation.data_schema import (
<<<<<<< HEAD
    SingleNumericColumn,
)
from vivarium_testing_utils.automated_validation.types import RawArtifactDataSet
=======
    DrawData,
    SingleNumericColumn,
)
from vivarium_testing_utils.automated_validation.data_transformation.utils import (
    check_io,
    series_to_dataframe,
)
>>>>>>> 689570c6

DataSet = TypeVar("DataSet", pd.DataFrame, pd.Series, DataFrame)  # type: ignore [type-arg]

DRAW_PREFIX = "draw_"


def align_indexes(datasets: list[DataSet]) -> list[DataSet]:
    """Put each dataframe on a common index by choosing the intersection of index columns
    and marginalizing over the rest."""
    # Get the common index columns
    common_index = list(set.intersection(*(set(data.index.names) for data in datasets)))

    # Marginalize over the rest
    return [marginalize(data, common_index) for data in datasets]


def filter_data(data: DataSet, filter_cols: dict[str, list[str]]) -> DataSet:
    """Filter a DataFrame by the given index columns and values.

    The filter_cols argument
    should be a dictionary where the keys are column names and the values are lists of
    values to keep. If we filter to a single value, drop the column. If the dataframe is empty
    after filtering, raise an error."""
    for col, values in filter_cols.items():
        if len(values) == 1:
            data = data[data.index.get_level_values(col) == values[0]]
            data = data.droplevel([col])
        else:
            data = data[data.index.get_level_values(col).isin(values)]
    if data.empty:
        # TODO: Make sure we handle this case appropriately when we
        # want to automatically add many comparisons
        raise ValueError(
            f"DataFrame is empty after filtering by {filter_cols}. "
            f"Check that the filter values are valid."
        )

    return data


def ratio(data: pd.DataFrame, numerator: str, denominator: str) -> pd.DataFrame:
    """Return a series of the ratio of two columns in a DataFrame,
    where the columns are specified by their names."""
<<<<<<< HEAD
    return (data[numerator] / data[denominator]).to_frame(name="value")
=======
    return series_to_dataframe(data[numerator] / data[denominator])
>>>>>>> 689570c6


def aggregate_sum(data: DataSet, groupby_cols: list[str]) -> DataSet:
    """Aggregate the dataframe over the specified index columns by summing."""
    if not groupby_cols:
        return data
    return data.groupby(groupby_cols).sum().pipe(type(data))


def stratify(data: DataSet, stratification_cols: list[str]) -> DataSet:
    """Stratify the data by the index columns, summing over everything else. Syntactic sugar for aggregate."""
    return aggregate_sum(data, stratification_cols)


def marginalize(data: DataSet, marginalize_cols: list[str]) -> DataSet:
    """Sum over marginalize columns, keeping the rest. Syntactic sugar for aggregate."""
    return aggregate_sum(data, [x for x in data.index.names if x not in marginalize_cols])


def linear_combination(
    data: pd.DataFrame, coeff_a: float, col_a: str, coeff_b: float, col_b: str
<<<<<<< HEAD
) -> pd.Series[float]:
=======
) -> pd.DataFrame:
>>>>>>> 689570c6
    """Return a series that is the linear combination of two columns in a DataFrame."""
    return series_to_dataframe((data[col_a] * coeff_a) + (data[col_b] * coeff_b))


@check_io(out=SingleNumericColumn)
def clean_artifact_data(
    dataset_key: str,
<<<<<<< HEAD
    data: RawArtifactDataSet,
) -> DataFrame[SingleNumericColumn]:
=======
    data: pd.DataFrame,
) -> pd.DataFrame:
>>>>>>> 689570c6
    """Clean the artifact data by dropping unnecessary columns and renaming the value column."""
    if data.columns.str.startswith(DRAW_PREFIX).all():
        data = _clean_artifact_draws(data)
    elif "value" not in data.columns:
        raise ValueError(f"Artifact {dataset_key} must have draw columns or a value column.")
<<<<<<< HEAD
    return data.pipe(DataFrame[SingleNumericColumn])
=======
    return data


@check_io(data=DrawData, out=SingleNumericColumn)
def _clean_artifact_draws(
    data: pd.DataFrame,
) -> pd.DataFrame:
    """Clean the artifact data by dropping unnecessary columns and renaming the value column."""
    # Drop unnecessary columns
    # if data has value columns of format draw_1, draw_2, etc., drop the draw_ prefix
    # and melt the data into long format
    data = data.melt(
        var_name="draw",
        value_name="value",
        ignore_index=False,
    )
    data["draw"] = data["draw"].str.replace(DRAW_PREFIX, "", regex=False)
    data["draw"] = data["draw"].astype(int)
    data = data.set_index("draw", append=True).sort_index()
    return data
>>>>>>> 689570c6
<|MERGE_RESOLUTION|>--- conflicted
+++ resolved
@@ -6,11 +6,6 @@
 import pandera as pa
 
 from vivarium_testing_utils.automated_validation.data_transformation.data_schema import (
-<<<<<<< HEAD
-    SingleNumericColumn,
-)
-from vivarium_testing_utils.automated_validation.types import RawArtifactDataSet
-=======
     DrawData,
     SingleNumericColumn,
 )
@@ -18,7 +13,6 @@
     check_io,
     series_to_dataframe,
 )
->>>>>>> 689570c6
 
 DataSet = TypeVar("DataSet", pd.DataFrame, pd.Series, DataFrame)  # type: ignore [type-arg]
 
@@ -62,18 +56,14 @@
 def ratio(data: pd.DataFrame, numerator: str, denominator: str) -> pd.DataFrame:
     """Return a series of the ratio of two columns in a DataFrame,
     where the columns are specified by their names."""
-<<<<<<< HEAD
-    return (data[numerator] / data[denominator]).to_frame(name="value")
-=======
     return series_to_dataframe(data[numerator] / data[denominator])
->>>>>>> 689570c6
 
 
 def aggregate_sum(data: DataSet, groupby_cols: list[str]) -> DataSet:
     """Aggregate the dataframe over the specified index columns by summing."""
     if not groupby_cols:
         return data
-    return data.groupby(groupby_cols).sum().pipe(type(data))
+    return data.groupby(groupby_cols).sum()
 
 
 def stratify(data: DataSet, stratification_cols: list[str]) -> DataSet:
@@ -88,11 +78,7 @@
 
 def linear_combination(
     data: pd.DataFrame, coeff_a: float, col_a: str, coeff_b: float, col_b: str
-<<<<<<< HEAD
-) -> pd.Series[float]:
-=======
 ) -> pd.DataFrame:
->>>>>>> 689570c6
     """Return a series that is the linear combination of two columns in a DataFrame."""
     return series_to_dataframe((data[col_a] * coeff_a) + (data[col_b] * coeff_b))
 
@@ -100,21 +86,13 @@
 @check_io(out=SingleNumericColumn)
 def clean_artifact_data(
     dataset_key: str,
-<<<<<<< HEAD
-    data: RawArtifactDataSet,
-) -> DataFrame[SingleNumericColumn]:
-=======
     data: pd.DataFrame,
 ) -> pd.DataFrame:
->>>>>>> 689570c6
     """Clean the artifact data by dropping unnecessary columns and renaming the value column."""
     if data.columns.str.startswith(DRAW_PREFIX).all():
         data = _clean_artifact_draws(data)
     elif "value" not in data.columns:
         raise ValueError(f"Artifact {dataset_key} must have draw columns or a value column.")
-<<<<<<< HEAD
-    return data.pipe(DataFrame[SingleNumericColumn])
-=======
     return data
 
 
@@ -134,5 +112,4 @@
     data["draw"] = data["draw"].str.replace(DRAW_PREFIX, "", regex=False)
     data["draw"] = data["draw"].astype(int)
     data = data.set_index("draw", append=True).sort_index()
-    return data
->>>>>>> 689570c6
+    return data
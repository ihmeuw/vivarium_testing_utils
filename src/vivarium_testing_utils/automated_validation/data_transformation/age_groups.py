from __future__ import annotations

import re

import pandas as pd
import pandera as pa
from loguru import logger

AGE_GROUP_COLUMN = "age_group"
AGE_START_COLUMN = "age_start"
AGE_END_COLUMN = "age_end"

AgeTuple = tuple[str, int | float, int | float]
AgeRange = tuple[int | float, int | float]

from vivarium_testing_utils.automated_validation.data_transformation.data_schema import (
    SingleNumericColumn,
)
from vivarium_testing_utils.automated_validation.data_transformation.utils import check_io


class AgeGroup:
    """
    Class to represent a single age interval with start and end ages.
    """

    def __init__(self, name: str, start: int | float, end: int | float):
        """

        Parameters
        ----------
        name
            The name of the age group.
        start
            The start age of the age group.
        end
            The end age of the age group.
        Raises
        ------
        ValueError
            If the start or end age is negative, or if the end age is less than or equal to the start age.
        """
        self.name = name
        if start < 0:
            raise ValueError(f"Negative start age.")
        self.start = float(start)
        if end < 0:
            raise ValueError(f"Negative end age.")
        self.end = float(end)
        if end - start <= 0:
            raise ValueError("End age must be greater than start age.")
        self.span = float(end - start)

    def __eq__(self, other: object) -> bool:
        """Define equality between two age groups.

        Parameters
        ----------
        other
            The other object to compare to.

        Returns
        -------
            True if the two age groups have the same start and end ages, False otherwise.
        """
        if not isinstance(other, AgeGroup):
            return NotImplemented
        return (self.start, self.end) == (other.start, other.end)

    def fraction_contained_by(self, other: AgeGroup) -> float:
        """
        Return the amount of this group that is contained within another group.

        Parameters
        ----------
        other
            The other age group to compare to.

        Returns
        -------
            The fraction of this age group that is contained within the other age group.
        """
        overlap_start = max(self.start, other.start)
        overlap_end = min(self.end, other.end)
        overlap = max(0.0, overlap_end - overlap_start)
        return overlap / self.span

    @classmethod
    def from_string(cls, name: str) -> AgeGroup:
        """
        Parse age group names to extract start and end ages and their units.
        Supports formats like '0_to_6_months', '12_to_15_years', '0_to_8_days', '14_to_17'

        Parameters
        ----------
        name
            The name of the age group.

        Returns
        -------
            An AgeGroup object with the parsed name, start, and end ages.

        Raises
        ------
            ValueError
                If the name does not match the expected format.
        """
        # Extract numbers and unit from the group name
        pattern = r"(\d+(?:\.\d+)?)_to_(\d+(?:\.\d+)?)(?:_(\w+))?"
        match = re.match(pattern, name.lower())

        if not match:
            raise ValueError(f"Invalid age group name format: {name}")

        start, end, unit = match.groups()
        start, end = float(start), float(end)

        # Default to years if unit is not specified
        if unit is None:
            unit = "years"

        # Convert all to years for consistent comparison
        if unit == "days":
            start_years = start / 365  # Approximate
            end_years = end / 365
        elif unit == "months":
            start_years = start / 12
            end_years = end / 12
        elif unit == "years":
            start_years = start
            end_years = end
        else:
            raise ValueError(f"Invalid unit: {unit}. Must be 'days', 'months', or 'years'.")

        return cls(name, start_years, end_years)

    @classmethod
    def from_range(cls, start: float | int, end: float | int) -> AgeGroup:
        """
        Create an AgeGroup from a start and end age.
        Parameters
        ----------
        start
            The start age of the age group.
        end
            The end age of the age group.
        Returns
        -------
            An AgeGroup object with the specified start and end ages.
        """
        return cls(f"{start}_to_{end}", start, end)


class AgeSchema:
    """
    An AgeSchema is an ordered collection of disjoint age groups spanning a contiguous range of ages.
    """

    def __init__(self, age_groups: list[AgeGroup]) -> None:
        """
        Parameters
        ----------
        age_groups
            A list of AgeGroup objects representing the age groups in the schema.

        Raises
        ------
        ValueError
            If there are no age groups provided, or if the age groups are overlapping or not contiguous.
        """
        self.age_groups = age_groups
        self.age_groups.sort(key=lambda x: x.start)
        self._validate()
        self.range = (self.age_groups[0].start, self.age_groups[-1].end)
        self.span = self.range[1] - self.range[0]

    def __getitem__(self, index: int) -> AgeGroup:
        """Get an age group by index.

        Parameters
        ----------
        index
            The index of the age group to get.

        Returns
        -------
            The age group at the specified index.
        """
        return self.age_groups[index]

    def __len__(self) -> int:
        """Get the number of age groups."""
        return len(self.age_groups)

    def __eq__(self, other: object) -> bool:
        """Define equality between two age schemas.

        Parameters
        ----------
        other
            The other object to compare to.

        Returns
        -------
            True if the two age groups have an equivalent set of age groups, False otherwise.
        """
        if not isinstance(other, AgeSchema):
            return NotImplemented
        if len(self.age_groups) != len(other.age_groups):
            return False
        for i in range(len(self.age_groups)):
            if self.age_groups[i] != other.age_groups[i]:
                return False
        return True

    def __contains__(self, item: AgeGroup) -> bool:
        """
        Check if an age group is contained in the schema.

        Parameters
        ----------
        item
            The age group to check for.

        Returns
        -------
            True if the age group is contained in the schema, False otherwise.
        """
        return any(item == group for group in self.age_groups)

    def is_subset(self, other: AgeSchema) -> bool:
        """
        Check if this schema is a subset of another schema.
        """
        return all(group in other for group in self.age_groups)

    @classmethod
    def from_tuples(cls, age_tuples: list[AgeTuple]) -> AgeSchema:
        """Create an AgeSchema from a list of age tuples.

        Parameters
        ----------
        age_tuples
            A list of tuples containing the name, start, and end ages of the age groups.

        Returns
        -------
            An AgeSchema with the specified age groups.
        """
        age_groups = []
        for group_tuple in age_tuples:
            age_groups.append(AgeGroup(*group_tuple))
        return cls(age_groups)

    @classmethod
    def from_ranges(cls, age_ranges: list[AgeRange]) -> AgeSchema:
        """
        Create an AgeSchema from a list of age ranges.

        Parameters
        ----------
        age_ranges
            A list of tuples containing the start and end ages of the age groups.

        Returns
        -------
            An AgeSchema with the specified age groups.
        """
        age_groups = []
        for start, end in age_ranges:
            age_groups.append(AgeGroup.from_range(start, end))
        return cls(age_groups)

    @classmethod
    def from_strings(cls, age_strings: list[str]) -> AgeSchema:
        """
        Create an AgeSchema from a list of age group names.

        Parameters
        ----------
        age_strings
            A list of strings representing the names of the age groups.

        Returns
        -------
            An AgeSchema with the specified age groups.
        """
        age_groups = []
        for name in age_strings:
            age_groups.append(AgeGroup.from_string(name))
        return cls(age_groups)

    @classmethod
    def from_dataframe(cls, df: pd.DataFrame) -> AgeSchema:
        """
        Create an AgeSchema from a DataFrame with age group names.

        The DataFrame must have either 'age_group' or 'age_start' and 'age_end' index levels.

        Parameters
        ----------
        df
            A DataFrame with age group names and/or their start and end ages.

        Returns
        -------
            An AgeSchema with the specified age groups.
        """
        has_names = AGE_GROUP_COLUMN in df.index.names
        has_ranges = AGE_START_COLUMN in df.index.names and AGE_END_COLUMN in df.index.names

        # Usually this occurs for the artifact population.age_bins
        if has_names and has_ranges:
            levels = [AGE_GROUP_COLUMN, AGE_START_COLUMN, AGE_END_COLUMN]
            age_groups = list(
                df.index.droplevel(list(set(df.index.names) - set(levels)))
                .reorder_levels(levels)
                .unique()
            )

            return cls.from_tuples(age_groups)
        # Most artifact dataframes have age start/end but not age group
        elif has_ranges:
            levels = [AGE_START_COLUMN, AGE_END_COLUMN]
            age_groups = (
                df.index.droplevel(list(set(df.index.names) - set(levels)))
                .reorder_levels(levels)
                .unique()
            )
            return cls.from_ranges(age_groups)
        # Most simulation dataframes have age group but not start/end
        elif has_names:
            levels = [AGE_GROUP_COLUMN]
            age_groups = list(
                df.index.droplevel(list(set(df.index.names) - set(levels))).unique()
            )
            return cls.from_strings(age_groups)
        else:
            raise ValueError(
                "DataFrame must have either 'age_group' or 'age_start' and 'age_end' index levels."
            )

    def to_dataframe(self) -> pd.DataFrame:
        """
        Convert the AgeSchema to a DataFrame with age group names and their start and end ages.
        """
        data = {
            AGE_GROUP_COLUMN: [group.name for group in self.age_groups],
            AGE_START_COLUMN: [group.start for group in self.age_groups],
            AGE_END_COLUMN: [group.end for group in self.age_groups],
        }
        return pd.DataFrame(data).set_index(
            [AGE_GROUP_COLUMN, AGE_START_COLUMN, AGE_END_COLUMN]
        )

    def _validate(self) -> None:
        """
        Validate the age groups to ensure they are non-overlapping and complete.
        """
        if len(self.age_groups) == 0:
            raise ValueError("No age groups provided.")

        for i in range(len(self.age_groups) - 1):
            if self.age_groups[i].end > self.age_groups[i + 1].start:
                raise ValueError(
                    f"Overlapping age groups: {self.age_groups[i]} and {self.age_groups[i + 1]}"
                )
            if self.age_groups[i].end < self.age_groups[i + 1].start:
                raise ValueError(
                    f"Gap between consecutive age groups: {self.age_groups[i]} and {self.age_groups[i + 1]}"
                )

    def can_coerce_to(self, other: AgeSchema) -> bool:
        """
        Check whether this schema can be coerced to another schema.

        That is, this schema spans a sub-interval of the other schema.

        Parameters
        ----------
        other
            The other age schema to check against.
        Returns
        -------
            True if this schema can be coerced to the other schema, False otherwise.

        """
        overlap_start = max(self.range[0], other.range[0])
        overlap_end = min(self.range[1], other.range[1])
        overlap = max(0, overlap_end - overlap_start)
        if overlap < self.span:
            return False
        if self.span < other.span:
            logger.warning(
                "Warning: Age Groups span different total ranges. This could lead to unexpected results at extreme age ranges."
            )
        return True


def format_dataframe(target_schema: AgeSchema, df: pd.DataFrame) -> pd.DataFrame:
    """
    Format a DataFrame to match the current schema.

    Parameters
    ----------
    target_schema
        The target age schema to convert to.
    df
        The DataFrame to format.
    Returns
    -------
        A DataFrame with the target age schema in the index and transformed values, if rebinning is necessary.

    Raises
    ------
        ValueError
            If the source age schema cannot be coerced to the target schema.
    """
    source_age_schema = AgeSchema.from_dataframe(df)
    index_names = list(df.index.names)
    for age_group_indices in [AGE_GROUP_COLUMN, AGE_START_COLUMN, AGE_END_COLUMN]:
        if age_group_indices not in index_names:
            index_names.append(age_group_indices)
    df = pd.merge(
        df, source_age_schema.to_dataframe(), left_index=True, right_index=True
    ).reorder_levels(index_names)

    if not source_age_schema.can_coerce_to(target_schema):
        raise ValueError(
            f"Cannot coerce {source_age_schema} to {target_schema}. "
            "The source age interval must be a contained by the target interval of age groups."
        )
    if source_age_schema.is_subset(target_schema):
        return (
            pd.merge(
                df.droplevel([AGE_GROUP_COLUMN]),
                target_schema.to_dataframe(),
                left_index=True,
                right_index=True,
            )
            .reorder_levels(index_names)
            .droplevel([AGE_START_COLUMN, AGE_END_COLUMN])
        )
    else:
        logger.info(
            f"Rebinning DataFrame age groups from {source_age_schema} to {target_schema}."
        )
        # if we don't fit pandera schema SimOutputData, assume the data is rate data and raise an error.
        data = rebin_count_dataframe(
            target_schema, df.droplevel([AGE_START_COLUMN, AGE_END_COLUMN])
        )
        return data

<<<<<<< HEAD
## HACK
# @check_io(df=RatioData)
=======

@check_io(df=SingleNumericColumn, out=SingleNumericColumn)
>>>>>>> de4b8c34
def rebin_count_dataframe(
    target_schema: AgeSchema,
    df: pd.DataFrame,
) -> pd.DataFrame:
    """
    Rebin a DataFrame to match the target age schema.

    The basic operation is to unstack the DataFrame, multiply by the transform matrix, and stack it back.
    This is done for each value column in the DataFrame.

    Parameters
    ----------
    target_schema
        The target age schema to convert to.
    df
        The DataFrame to rebin.
    Returns
    -------
        A DataFrame with the target age schema in the index and transformed values.
    """
    source_age_schema = AgeSchema.from_dataframe(df)

    transform_matrix = _get_transform_matrix(source_age_schema, target_schema)

    original_index_names = list(df.index.names)

    all_results_series = []

    for val_col in df.columns.tolist():

        # Unstack the DataFrame to get the age groups as columns
        unstacked_series = (
            df[val_col]
            .unstack(level=AGE_GROUP_COLUMN, fill_value=0)
            .reindex(columns=transform_matrix.columns, fill_value=0)
        )

        # Perform the dot product
        result_matrix_for_col = unstacked_series.dot(transform_matrix.T)

        # Name the column AGE_GROUP_COLUMN for re-stacking
        result_matrix_for_col.columns.name = AGE_GROUP_COLUMN

        # Stack the new age group columns into the index
        stacked_series_for_col = result_matrix_for_col.stack(
            level=AGE_GROUP_COLUMN, dropna=False
        )
        stacked_series_for_col.name = val_col

        all_results_series.append(stacked_series_for_col)

    output_df = pd.concat(all_results_series, axis=1).reorder_levels(original_index_names)

    return output_df


def _get_transform_matrix(source_schema: AgeSchema, target_schema: AgeSchema) -> pd.DataFrame:
    """
    Get a linear converter mapping between this source schema and target schema.

    Parameters
    ----------
    source_schema
        The source age schema to convert from.
    target_schema
        The target age schema to convert to.
    Returns
    -------
        A dataframe with the target age groups as rows and the source age groups as columns,
        with the values representing the fraction of the source age group that should go into the target age group. Currently,
        this only supports an unweighted allocation--it is therefore NOT appropriate for transforming data in rate space.
    """
    source_age_groups = [group.name for group in source_schema.age_groups]
    target_age_groups = [group.name for group in target_schema.age_groups]

    transform_matrix = pd.DataFrame(0.0, index=target_age_groups, columns=source_age_groups)
    for target_group in target_schema.age_groups:
        for source_group in source_schema.age_groups:
            # Calculate what fraction of the source group should go into the target group
            fraction = source_group.fraction_contained_by(target_group)
            if fraction > 0:
                transform_matrix.loc[target_group.name, source_group.name] = fraction
    return transform_matrix<|MERGE_RESOLUTION|>--- conflicted
+++ resolved
@@ -451,13 +451,8 @@
         )
         return data
 
-<<<<<<< HEAD
-## HACK
-# @check_io(df=RatioData)
-=======
 
 @check_io(df=SingleNumericColumn, out=SingleNumericColumn)
->>>>>>> de4b8c34
 def rebin_count_dataframe(
     target_schema: AgeSchema,
     df: pd.DataFrame,

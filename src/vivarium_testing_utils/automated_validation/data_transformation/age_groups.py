from __future__ import annotations

import re

import pandas as pd
from loguru import logger

AGE_GROUP_COLUMN = "age_group"
AGE_START_COLUMN = "age_start"
AGE_END_COLUMN = "age_end"

AgeTuple = tuple[str, int | float, int | float]
AgeRange = tuple[int | float, int | float]

from vivarium_testing_utils.automated_validation.data_transformation import utils
from vivarium_testing_utils.automated_validation.data_transformation.data_schema import (
    SingleNumericColumn,
)


class AgeGroup:
    """
    Class to represent a single age interval with start and end ages.
    """

    def __init__(self, name: str, start: int | float, end: int | float):
        """

        Parameters
        ----------
        name
            The name of the age group.
        start
            The start age of the age group.
        end
            The end age of the age group.
        Raises
        ------
        ValueError
            If the start or end age is negative, or if the end age is less than or equal to the start age.
        """
        self.name = name
        if start < 0:
            raise ValueError(f"Negative start age.")
        self.start = float(start)
        if end < 0:
            raise ValueError(f"Negative end age.")
        self.end = float(end)
        if end - start <= 0:
            raise ValueError("End age must be greater than start age.")
        self.span = float(end - start)

    def __eq__(self, other: object) -> bool:
        """Define equality between two age groups.

        Parameters
        ----------
        other
            The other object to compare to.

        Returns
        -------
            True if the two age groups have the same start and end ages, False otherwise.
        """
        if not isinstance(other, AgeGroup):
            return NotImplemented
        return (self.start, self.end) == (other.start, other.end)

    def fraction_contained_by(self, other: AgeGroup) -> float:
        """
        Return the amount of this group that is contained within another group.

        Parameters
        ----------
        other
            The other age group to compare to.

        Returns
        -------
            The fraction of this age group that is contained within the other age group.
        """
        overlap_start = max(self.start, other.start)
        overlap_end = min(self.end, other.end)
        overlap = max(0.0, overlap_end - overlap_start)
        return overlap / self.span

    @classmethod
    def from_string(cls, name: str) -> AgeGroup:
        """
        Parse age group names to extract start and end ages and their units.
        Supports formats like '0_to_6_months', '12_to_15_years', '0_to_8_days', '14_to_17'

        Parameters
        ----------
        name
            The name of the age group.

        Returns
        -------
            An AgeGroup object with the parsed name, start, and end ages.

        Raises
        ------
            ValueError
                If the name does not match the expected format.
        """
        # Extract numbers and unit from the group name
        pattern = r"(\d+(?:\.\d+)?)_to_(\d+(?:\.\d+)?)(?:_(\w+))?"
        match = re.match(pattern, name.lower())

        if not match:
            raise ValueError(f"Invalid age group name format: {name}")

        start, end, unit = match.groups()
        start, end = float(start), float(end)

        # Default to years if unit is not specified
        if unit is None:
            unit = "years"

        # Convert all to years for consistent comparison
        if unit == "days":
            start_years = start / 365  # Approximate
            end_years = end / 365
        elif unit == "months":
            start_years = start / 12
            end_years = end / 12
        elif unit == "years":
            start_years = start
            end_years = end
        else:
            raise ValueError(f"Invalid unit: {unit}. Must be 'days', 'months', or 'years'.")

        return cls(name, start_years, end_years)

    @classmethod
    def from_range(cls, start: float | int, end: float | int) -> AgeGroup:
        """
        Create an AgeGroup from a start and end age.
        Parameters
        ----------
        start
            The start age of the age group.
        end
            The end age of the age group.
        Returns
        -------
            An AgeGroup object with the specified start and end ages.
        """
        return cls(f"{start}_to_{end}", start, end)


class AgeSchema:
    """
    An AgeSchema is an ordered collection of disjoint age groups spanning a contiguous range of ages.
    """

    def __init__(self, age_groups: list[AgeGroup]) -> None:
        """
        Parameters
        ----------
        age_groups
            A list of AgeGroup objects representing the age groups in the schema.

        Raises
        ------
        ValueError
            If there are no age groups provided, or if the age groups are overlapping or not contiguous.
        """
        self.age_groups = age_groups
        self.age_groups.sort(key=lambda x: x.start)
        self._validate()
        self.range = (self.age_groups[0].start, self.age_groups[-1].end)
        self.span = self.range[1] - self.range[0]

    def __getitem__(self, index: int) -> AgeGroup:
        """Get an age group by index.

        Parameters
        ----------
        index
            The index of the age group to get.

        Returns
        -------
            The age group at the specified index.
        """
        return self.age_groups[index]

    def __len__(self) -> int:
        """Get the number of age groups."""
        return len(self.age_groups)

    def __eq__(self, other: object) -> bool:
        """Define equality between two age schemas.

        Parameters
        ----------
        other
            The other object to compare to.

        Returns
        -------
            True if the two age groups have an equivalent set of age groups, False otherwise.
        """
        if not isinstance(other, AgeSchema):
            return NotImplemented
        if len(self.age_groups) != len(other.age_groups):
            return False
        for i in range(len(self.age_groups)):
            if self.age_groups[i] != other.age_groups[i]:
                return False
        return True

    def __contains__(self, item: AgeGroup) -> bool:
        """
        Check if an age group is contained in the schema.

        Parameters
        ----------
        item
            The age group to check for.

        Returns
        -------
            True if the age group is contained in the schema, False otherwise.
        """
        return any(item == group for group in self.age_groups)

    def is_subset(self, other: AgeSchema) -> bool:
        """
        Check if this schema is a subset of another schema.
        """
        return all(group in other for group in self.age_groups)

    @classmethod
    def from_tuples(cls, age_tuples: list[AgeTuple]) -> AgeSchema:
        """Create an AgeSchema from a list of age tuples.

        Parameters
        ----------
        age_tuples
            A list of tuples containing the name, start, and end ages of the age groups.

        Returns
        -------
            An AgeSchema with the specified age groups.
        """
        age_groups = []
        for group_tuple in age_tuples:
            age_groups.append(AgeGroup(*group_tuple))
        return cls(age_groups)

    @classmethod
    def from_ranges(cls, age_ranges: list[AgeRange]) -> AgeSchema:
        """
        Create an AgeSchema from a list of age ranges.

        Parameters
        ----------
        age_ranges
            A list of tuples containing the start and end ages of the age groups.

        Returns
        -------
            An AgeSchema with the specified age groups.
        """
        age_groups = []
        for start, end in age_ranges:
            age_groups.append(AgeGroup.from_range(start, end))
        return cls(age_groups)

    @classmethod
    def from_strings(cls, age_strings: list[str]) -> AgeSchema:
        """
        Create an AgeSchema from a list of age group names.

        Parameters
        ----------
        age_strings
            A list of strings representing the names of the age groups.

        Returns
        -------
            An AgeSchema with the specified age groups.
        """
        age_groups = []
        for name in age_strings:
            age_groups.append(AgeGroup.from_string(name))
        return cls(age_groups)

    @classmethod
    def from_dataframe(cls, df: pd.DataFrame) -> AgeSchema:
        """
        Create an AgeSchema from a DataFrame with age group names.

        The DataFrame must have either 'age_group' or 'age_start' and 'age_end' index levels.

        Parameters
        ----------
        df
            A DataFrame with age group names and/or their start and end ages.

        Returns
        -------
            An AgeSchema with the specified age groups.
        """
        has_names = AGE_GROUP_COLUMN in df.index.names
        has_ranges = AGE_START_COLUMN in df.index.names and AGE_END_COLUMN in df.index.names

        # Usually this occurs for the artifact population.age_bins
        if has_names and has_ranges:
            levels = [AGE_GROUP_COLUMN, AGE_START_COLUMN, AGE_END_COLUMN]
            age_groups = list(
                df.index.droplevel(list(set(df.index.names) - set(levels)))
                .reorder_levels(levels)
                .unique()
            )

            return cls.from_tuples(age_groups)
        # Most artifact dataframes have age start/end but not age group
        elif has_ranges:
            levels = [AGE_START_COLUMN, AGE_END_COLUMN]
            age_groups = (
                df.index.droplevel(list(set(df.index.names) - set(levels)))
                .reorder_levels(levels)
                .unique()
            )
            return cls.from_ranges(age_groups)
        # Most simulation dataframes have age group but not start/end
        elif has_names:
            levels = [AGE_GROUP_COLUMN]
            age_groups = list(
                df.index.droplevel(list(set(df.index.names) - set(levels))).unique()
            )
            return cls.from_strings(age_groups)
        else:
            raise ValueError(
                "DataFrame must have either 'age_group' or 'age_start' and 'age_end' index levels."
            )

    def to_dataframe(self) -> pd.DataFrame:
        """
        Convert the AgeSchema to a DataFrame with age group names and their start and end ages.
        """
        data = {
            AGE_GROUP_COLUMN: [group.name for group in self.age_groups],
            AGE_START_COLUMN: [group.start for group in self.age_groups],
            AGE_END_COLUMN: [group.end for group in self.age_groups],
        }
        return pd.DataFrame(data).set_index(
            [AGE_GROUP_COLUMN, AGE_START_COLUMN, AGE_END_COLUMN]
        )

    def _validate(self) -> None:
        """
        Validate the age groups to ensure they are non-overlapping and complete.
        """
        if len(self.age_groups) == 0:
            raise ValueError("No age groups provided.")

        for i in range(len(self.age_groups) - 1):
            if self.age_groups[i].end > self.age_groups[i + 1].start:
                raise ValueError(
                    f"Overlapping age groups: {self.age_groups[i]} and {self.age_groups[i + 1]}"
                )
            if self.age_groups[i].end < self.age_groups[i + 1].start:
                raise ValueError(
                    f"Gap between consecutive age groups: {self.age_groups[i]} and {self.age_groups[i + 1]}"
                )

    def can_coerce_to(self, other: AgeSchema) -> bool:
        """
        Check whether this schema can be coerced to another schema.

        That is, this schema spans a sub-interval of the other schema.

        Parameters
        ----------
        other
            The other age schema to check against.
        Returns
        -------
            True if this schema can be coerced to the other schema, False otherwise.

        """
        overlap_start = max(self.range[0], other.range[0])
        overlap_end = min(self.range[1], other.range[1])
        overlap = max(0, overlap_end - overlap_start)
        if overlap < self.span:
            return False
        if self.span < other.span:
            logger.warning(
                "Warning: Age Groups span different total ranges. This could lead to unexpected results at extreme age ranges."
            )
        return True


def _format_dataframe(target_schema: AgeSchema, df: pd.DataFrame) -> pd.DataFrame:
    """
    Format a DataFrame to match the current schema.

    Parameters
    ----------
    target_schema
        The target age schema to convert to.
    df
        The DataFrame to format.
    Returns
    -------
        A DataFrame with the target age schema in the index and transformed values, if rebinning is necessary.

    Raises
    ------
        ValueError
            If the source age schema cannot be coerced to the target schema.
    """
    source_age_schema = AgeSchema.from_dataframe(df)
    index_names = list(df.index.names)
    for age_group_indices in [AGE_GROUP_COLUMN, AGE_START_COLUMN, AGE_END_COLUMN]:
        if age_group_indices not in index_names:
            index_names.append(age_group_indices)
    df = pd.merge(
        df, source_age_schema.to_dataframe(), left_index=True, right_index=True
    ).reorder_levels(index_names)

    if not source_age_schema.can_coerce_to(target_schema):
        raise ValueError(
            f"Cannot coerce {source_age_schema} to {target_schema}. "
            "The source age interval must be a contained by the target interval of age groups."
        )
    if source_age_schema.is_subset(target_schema):
        return (
            pd.merge(
                df.droplevel([AGE_GROUP_COLUMN]),
                target_schema.to_dataframe(),
                left_index=True,
                right_index=True,
            )
            .reorder_levels(index_names)
            .droplevel([AGE_START_COLUMN, AGE_END_COLUMN])
        )
    else:
        logger.info(
            f"Rebinning DataFrame age groups from {source_age_schema} to {target_schema}."
        )
        # if we don't fit pandera schema SimOutputData, assume the data is rate data and raise an error.
        data = rebin_count_dataframe(
            target_schema, df.droplevel([AGE_START_COLUMN, AGE_END_COLUMN])
        )
        return data


@utils.check_io(df=SingleNumericColumn, out=SingleNumericColumn)
def rebin_count_dataframe(
    target_schema: AgeSchema,
    df: pd.DataFrame,
) -> pd.DataFrame:
    """
    Rebin a DataFrame to match the target age schema.

    The basic operation is to unstack the DataFrame, multiply by the transform matrix, and stack it back.
    This is done for each value column in the DataFrame.

    Parameters
    ----------
    target_schema
        The target age schema to convert to.
    df
        The DataFrame to rebin.
    Returns
    -------
        A DataFrame with the target age schema in the index and transformed values.
    """
    source_age_schema = AgeSchema.from_dataframe(df)

    transform_matrix = _get_transform_matrix(source_age_schema, target_schema)

    original_index_names = list(df.index.names)

    all_results_series = []

    for val_col in df.columns.tolist():

        # Unstack the DataFrame to get the age groups as columns
        unstacked_series = (
            df[val_col]
            .unstack(level=AGE_GROUP_COLUMN, fill_value=0)
            .reindex(columns=transform_matrix.columns, fill_value=0)
        )

        # Perform the dot product
        result_matrix_for_col = unstacked_series.dot(transform_matrix.T)

        # Name the column AGE_GROUP_COLUMN for re-stacking
        result_matrix_for_col.columns.name = AGE_GROUP_COLUMN

        # Stack the new age group columns into the index
        stacked_series_for_col = result_matrix_for_col.stack(
            level=AGE_GROUP_COLUMN, future_stack=True
        )
        stacked_series_for_col.name = val_col

        all_results_series.append(stacked_series_for_col)

    output_df = pd.concat(all_results_series, axis=1).reorder_levels(original_index_names)

    return output_df


def _get_transform_matrix(source_schema: AgeSchema, target_schema: AgeSchema) -> pd.DataFrame:
    """
    Get a linear converter mapping between this source schema and target schema.

    Parameters
    ----------
    source_schema
        The source age schema to convert from.
    target_schema
        The target age schema to convert to.
    Returns
    -------
        A dataframe with the target age groups as rows and the source age groups as columns,
        with the values representing the fraction of the source age group that should go into the target age group. Currently,
        this only supports an unweighted allocation--it is therefore NOT appropriate for transforming data in rate space.
    """
    source_age_groups = [group.name for group in source_schema.age_groups]
    target_age_groups = [group.name for group in target_schema.age_groups]

    transform_matrix = pd.DataFrame(0.0, index=target_age_groups, columns=source_age_groups)
    for target_group in target_schema.age_groups:
        for source_group in source_schema.age_groups:
            # Calculate what fraction of the source group should go into the target group
            fraction = source_group.fraction_contained_by(target_group)
            if fraction > 0:
                transform_matrix.loc[target_group.name, source_group.name] = fraction
    return transform_matrix


def format_dataframe_from_age_bin_df(
<<<<<<< HEAD
    data: pd.DataFrame, age_groups: pd.DataFrame
) -> pd.DataFrame:
    """Try to merge the age groups with the data. If it fails, just return the data."""
    context_age_schema = AgeSchema.from_dataframe(age_groups)
=======
    data: pd.DataFrame, age_bin_df: pd.DataFrame
) -> pd.DataFrame:
    """Try to merge the age groups with the data. If it fails, just return the data."""
    context_age_schema = AgeSchema.from_dataframe(age_bin_df)
>>>>>>> 433373c9
    try:
        return _format_dataframe(context_age_schema, data)
    except ValueError:
        logger.info(
            "Could not resolve age groups. The DataFrame likely has no age data. Returning dataframe as-is."
        )
        return data<|MERGE_RESOLUTION|>--- conflicted
+++ resolved
@@ -538,17 +538,10 @@
 
 
 def format_dataframe_from_age_bin_df(
-<<<<<<< HEAD
-    data: pd.DataFrame, age_groups: pd.DataFrame
-) -> pd.DataFrame:
-    """Try to merge the age groups with the data. If it fails, just return the data."""
-    context_age_schema = AgeSchema.from_dataframe(age_groups)
-=======
     data: pd.DataFrame, age_bin_df: pd.DataFrame
 ) -> pd.DataFrame:
     """Try to merge the age groups with the data. If it fails, just return the data."""
     context_age_schema = AgeSchema.from_dataframe(age_bin_df)
->>>>>>> 433373c9
     try:
         return _format_dataframe(context_age_schema, data)
     except ValueError:

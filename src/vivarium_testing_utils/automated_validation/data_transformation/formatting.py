--- conflicted
+++ resolved
@@ -74,8 +74,7 @@
         self.unused_columns = ["measure", "entity_type"]
         self.filter_value = "total" if cause == "all_causes" else cause
         self.filters = {"entity": [self.filter_value], "sub_entity": [self.filter_value]}
-<<<<<<< HEAD
-        self.new_value_column_name = f"{self.filter_value}_{self.measure}"
+        self.name = f"{self.filter_value}_{self.measure}"
 
 
 class RiskStatePersonTime(SimDataFormatter):
@@ -88,9 +87,9 @@
         self.entity = entity
         self.data_key = f"person_time_{self.entity}"
         self.sum_all = sum_all
-        self.new_value_column_name = "person_time"
+        self.name = "person_time"
         if sum_all:
-            self.new_value_column_name += "_total"
+            self.name += "_total"
         self.unused_columns = ["measure", "entity_type", "entity"]
 
     def format_dataset(self, dataset: pd.DataFrame) -> pd.DataFrame:
@@ -103,10 +102,5 @@
             # Use groupby with level numbers and transform to apply sum while preserving index
             dataset["value"] = dataset.groupby(level=group_levels)["value"].transform("sum")
 
-        dataset = dataset.rename(columns={"value": self.new_value_column_name}).rename_axis(
-            index={"sub_entity": "parameter"}
-        )
-        return dataset
-=======
-        self.name = f"{self.filter_value}_{self.measure}"
->>>>>>> bca90468
+        dataset = dataset.rename_axis(index={"sub_entity": "parameter"})
+        return dataset
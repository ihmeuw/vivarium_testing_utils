--- conflicted
+++ resolved
@@ -12,29 +12,18 @@
     both transition counts and person time data, which require different formatting/ operations
     on assumed columns in the simulation data."""
 
-<<<<<<< HEAD
     def __init__(
         self, measure: str, entity_type: str, entity: str, filter_value: str
     ) -> None:
         self.measure = measure
         self.entity = entity
         self.data_key = f"{self.measure}_{self.entity}"
-=======
-    def __init__(self, type: str, cause: str, filter_value: str) -> None:
-        self.type = type
-        self.cause = cause
-        self.data_key = f"{self.type}_{self.cause}"
->>>>>>> 40372893
         self.unused_columns = [
             "measure",
             "entity_type",
             "entity",
         ]
-<<<<<<< HEAD
-        self.filter_columns = ["sub_entity"]
-=======
         self.filters = {"sub_entity": [filter_value]}
->>>>>>> 40372893
         self.filter_value = filter_value
         self.new_value_column_name = f"{self.filter_value}_{self.measure}"
 
@@ -42,16 +31,9 @@
         """Clean up unused columns, filter for the state, and rename the value column."""
         dataset = marginalize(dataset, self.unused_columns)
         if self.filter_value == "total":
-<<<<<<< HEAD
-            dataset = marginalize(dataset, self.filter_columns)
-        else:
-            for filter_column in self.filter_columns:
-                dataset = filter_data(dataset, {filter_column: [self.filter_value]})
-=======
             dataset = marginalize(dataset, [*self.filters])
         else:
             dataset = filter_data(dataset, self.filters)
->>>>>>> 40372893
         dataset = dataset.rename(columns={"value": self.new_value_column_name})
         return dataset
 
@@ -72,7 +54,6 @@
     """Formatter for simulation data that contains person time."""
 
     def __init__(self, cause: str, state: str | None = None) -> None:
-<<<<<<< HEAD
         super().__init__(
             measure="person_time",
             entity_type="cause",
@@ -113,7 +94,4 @@
         self.unused_columns = ["measure", "entity_type"]
         self.filter_columns = ["entity", "sub_entity"]
         self.filter_value = "total" if cause == "all_causes" else cause
-        self.new_value_column_name = f"{self.filter_value}_{self.measure}"
-=======
-        super().__init__("person_time", cause, state or "total")
->>>>>>> 40372893
+        self.new_value_column_name = f"{self.filter_value}_{self.measure}"
from __future__ import annotations

from abc import ABC, abstractmethod
from collections.abc import Callable, Collection
from typing import Any

import pandas as pd

from vivarium_testing_utils.automated_validation.constants import DataSource
from vivarium_testing_utils.automated_validation.data_transformation import (
    calculations,
    utils,
)
from vivarium_testing_utils.automated_validation.data_transformation.data_schema import (
    SimOutputData,
    SingleNumericColumn,
)
from vivarium_testing_utils.automated_validation.data_transformation.formatting import (
    Deaths,
    RiskStatePersonTime,
    SimDataFormatter,
    StatePersonTime,
    TotalPopulationPersonTime,
    TransitionCounts,
)
from vivarium_testing_utils.automated_validation.data_transformation.rate_aggregation import (
<<<<<<< HEAD
    POPULATION_WEIGHTED,
=======
>>>>>>> 197cb1b1
    RateAggregationWeights,
)


class Measure(ABC):
    """A Measure contains key information and methods to take raw data from a DataSource
    and process it into an epidemiological measure suitable for use in a Comparison."""

    def __init__(self, entity_type: str, entity: str, measure: str) -> None:
        self.entity_type = entity_type
        self.entity = entity
        self.measure = measure

    @property
    def measure_key(self) -> str:
        """Return the key for this measure."""
        return self.artifact_key

    @property
    def artifact_key(self) -> str:
        parts = [self.entity_type, self.entity, self.measure]
        return ".".join([part for part in parts if part])

    @property
    def title(self) -> str:
        """Return a formatted title for the measure."""
        return _format_title(self.measure_key)

    def __str__(self) -> str:
        return self.measure_key

    @property
    @abstractmethod
    def sim_datasets(self) -> dict[str, str]:
        """Return a dictionary of required datasets for this measure."""
        pass

    @property
    @abstractmethod
    def artifact_datasets(self) -> dict[str, str]:
        """Return a dictionary of required datasets for this measure."""
        pass

    @abstractmethod
    def get_measure_data_from_artifact(self, *args: Any, **kwargs: Any) -> pd.DataFrame:
        """Process artifact data into a format suitable for calculations."""
        pass

    @abstractmethod
    def get_measure_data_from_sim(self, *args: Any, **kwargs: Any) -> pd.DataFrame:
        """Process raw simulation data into a format suitable for calculations."""
        pass

    @property
    @abstractmethod
    def rate_aggregation_weights(self) -> RateAggregationWeights:
        """Override in subclasses to specify aggregation behavior."""
        pass

    @utils.check_io(out=SingleNumericColumn)
    def get_measure_data(self, source: DataSource, *args: Any, **kwargs: Any) -> pd.DataFrame:
        """Process data from the specified source into a format suitable for calculations."""
        if source == DataSource.SIM:
            return self.get_measure_data_from_sim(*args, **kwargs)
        elif source == DataSource.ARTIFACT:
            return self.get_measure_data_from_artifact(*args, **kwargs)
        else:
            raise ValueError(f"Unsupported data source: {source}")

    def get_required_datasets(self, source: DataSource) -> dict[str, str]:
        """Return a dictionary of required datasets for the specified source."""
        if source == DataSource.SIM:
            return self.sim_datasets
        elif source == DataSource.ARTIFACT:
            return self.artifact_datasets
        else:
            raise ValueError(f"Unsupported data source: {source}")


class RatioMeasure(Measure, ABC):
    """A Measure that calculates ratio data from simulation data."""

    def __init__(
        self,
        entity_type: str,
        entity: str,
        measure: str,
        numerator: SimDataFormatter,
        denominator: SimDataFormatter,
    ) -> None:
        super().__init__(entity_type, entity, measure)
        self.numerator = numerator
        self.denominator = denominator

    @property
    def sim_datasets(self) -> dict[str, str]:
        """Return a dictionary of required datasets for this measure."""
        return {
            "numerator_data": self.numerator.raw_dataset_name,
            "denominator_data": self.denominator.raw_dataset_name,
        }

    @property
    def artifact_datasets(self) -> dict[str, str]:
        """Return a dictionary of required datasets for this measure."""
        return {
            "artifact_data": self.artifact_key,
        }

    @utils.check_io(
        numerator_data=SingleNumericColumn,
        denominator_data=SingleNumericColumn,
        out=SingleNumericColumn,
    )
    def get_measure_data_from_ratio(
        self, numerator_data: pd.DataFrame, denominator_data: pd.DataFrame
    ) -> pd.DataFrame:
        """Compute final measure data from separate numerator and denominator data."""
        return calculations.ratio(numerator_data, denominator_data)

    @utils.check_io(out=SingleNumericColumn)
    def get_measure_data_from_sim(self, *args: Any, **kwargs: Any) -> pd.DataFrame:
        """Process raw simulation data into a format suitable for calculations."""
        return self.get_measure_data_from_ratio(
            **self.get_ratio_datasets_from_sim(*args, **kwargs)
        )

    @utils.check_io(
        numerator_data=SimOutputData,
        denominator_data=SimOutputData,
    )
    def get_ratio_datasets_from_sim(
        self,
        numerator_data: pd.DataFrame,
        denominator_data: pd.DataFrame,
    ) -> dict[str, pd.DataFrame]:
        """Process raw simulation data and return numerator and denominator DataFrames separately."""
        numerator_data = self.numerator.format_dataset(numerator_data)
        denominator_data = self.denominator.format_dataset(denominator_data)
        numerator_data, denominator_data = _align_indexes(numerator_data, denominator_data)
        return {"numerator_data": numerator_data, "denominator_data": denominator_data}


class Incidence(RatioMeasure):
    """Computes Susceptible Population Incidence Rate."""

    @property
    def rate_aggregation_weights(self) -> RateAggregationWeights:
<<<<<<< HEAD
        # Use susceptible person-time for incidence aggregation
=======
        """Returns rated aggregated weights."""
>>>>>>> 197cb1b1
        return RateAggregationWeights(
            weight_keys={
                "population": "population.structure",
                "prevalence": f"cause.{self.entity}.prevalence",
            },
            formula=lambda population, prevalence: population * (1 - prevalence),
            description="Person-time × (1 - prevalence) weighted average",
        )

    def __init__(self, cause: str) -> None:
        super().__init__(
            entity_type="cause",
            entity=cause,
            measure="incidence_rate",
            numerator=TransitionCounts(cause, f"susceptible_to_{cause}", cause),
            denominator=StatePersonTime(cause, f"susceptible_to_{cause}"),
        )

    @utils.check_io(artifact_data=SingleNumericColumn, out=SingleNumericColumn)
    def get_measure_data_from_artifact(self, artifact_data: pd.DataFrame) -> pd.DataFrame:
        return artifact_data


class Prevalence(RatioMeasure):
    """Computes Prevalence of cause in the population."""

    @property
    def rate_aggregation_weights(self) -> RateAggregationWeights:
<<<<<<< HEAD
        return POPULATION_WEIGHTED
=======
        """Will be implemented with MIC-6247."""
        raise NotImplementedError
>>>>>>> 197cb1b1

    def __init__(self, cause: str) -> None:
        super().__init__(
            entity_type="cause",
            entity=cause,
            measure="prevalence",
            numerator=StatePersonTime(cause, cause),
            denominator=StatePersonTime(cause),
        )

    @utils.check_io(artifact_data=SingleNumericColumn, out=SingleNumericColumn)
    def get_measure_data_from_artifact(self, artifact_data: pd.DataFrame) -> pd.DataFrame:
        return artifact_data


class SIRemission(RatioMeasure):
    """Computes (SI) remission rate among infected population."""

    @property
    def rate_aggregation_weights(self) -> RateAggregationWeights:
        """Will be implemented with MIC-6247."""
<<<<<<< HEAD
        return RateAggregationWeights(
            weight_keys={
                "population": "population.structure",
                "prevalence": f"cause.{self.entity}.prevalence",
            },
            formula=lambda population, prevalence: population * prevalence,
            description="Person-time × prevalence weighted average",
        )
=======
        raise NotImplementedError
>>>>>>> 197cb1b1

    def __init__(self, cause: str) -> None:
        super().__init__(
            entity_type="cause",
            entity=cause,
            measure="remission_rate",
            numerator=TransitionCounts(cause, cause, f"susceptible_to_{cause}"),
            denominator=StatePersonTime(cause, cause),
        )

    @utils.check_io(artifact_data=SingleNumericColumn, out=SingleNumericColumn)
    def get_measure_data_from_artifact(self, artifact_data: pd.DataFrame) -> pd.DataFrame:
        return artifact_data


class CauseSpecificMortalityRate(RatioMeasure):
    """Computes cause-specific mortality rate in the population."""

    @property
    def rate_aggregation_weights(self) -> RateAggregationWeights:
<<<<<<< HEAD
        return POPULATION_WEIGHTED
=======
        """Will be implemented with MIC-6247."""
        raise NotImplementedError
>>>>>>> 197cb1b1

    def __init__(self, cause: str) -> None:
        super().__init__(
            entity_type="cause",
            entity=cause,
            measure="cause_specific_mortality_rate",
            numerator=Deaths(cause),  # Deaths due to specific cause
            denominator=StatePersonTime(),  # Total person time
        )

    @utils.check_io(artifact_data=SingleNumericColumn, out=SingleNumericColumn)
    def get_measure_data_from_artifact(self, artifact_data: pd.DataFrame) -> pd.DataFrame:
        return artifact_data


class ExcessMortalityRate(RatioMeasure):
    """Computes excess mortality rate among those with the disease compared to the general population."""

    @property
    def rate_aggregation_weights(self) -> RateAggregationWeights:
<<<<<<< HEAD
        return RateAggregationWeights(
            weight_keys={
                "population": "population.structure",
                "prevalence": f"cause.{self.entity}.prevalence",
            },
            formula=lambda population, prevalence: population * prevalence,
            description="Person-time × prevalence weighted average",
        )
=======
        """Will be implemented with MIC-6247."""
        raise NotImplementedError
>>>>>>> 197cb1b1

    def __init__(self, cause: str) -> None:
        super().__init__(
            entity_type="cause",
            entity=cause,
            measure="excess_mortality_rate",
            numerator=Deaths(cause),  # Deaths due to specific cause
            denominator=StatePersonTime(
                cause, cause
            ),  # Person time among those with the disease
        )

    @utils.check_io(artifact_data=SingleNumericColumn, out=SingleNumericColumn)
    def get_measure_data_from_artifact(self, artifact_data: pd.DataFrame) -> pd.DataFrame:
        return artifact_data


class PopulationStructure(RatioMeasure):
    """Compares simulation population structure against artifact population structure.

    This measure aggregates person time data by age groups and sex to match
    the population structure format from the artifact. It's useful for validating
    that the simulation maintains realistic demographic distributions.
    """

    @property
    def rate_aggregation_weights(self) -> RateAggregationWeights:
<<<<<<< HEAD
        """This will be implemented when we refactor and implement DataBundle Mic-6241."""
=======
        """Will be implemented with MIC-6247."""
>>>>>>> 197cb1b1
        raise NotImplementedError

    def __init__(self, scenario_columns: list[str]):
        """Initialize PopulationStructure measure.

        Parameters
        ----------
        scenario_columns
            Column names for scenario stratification. Defaults to an empty list.
        """
        super().__init__(
            entity_type="",
            entity="population",
            measure="structure",
            numerator=StatePersonTime(),
            denominator=TotalPopulationPersonTime(scenario_columns),
        )

    @utils.check_io(artifact_data=SingleNumericColumn, out=SingleNumericColumn)
    def get_measure_data_from_artifact(self, artifact_data: pd.DataFrame) -> pd.DataFrame:
        return artifact_data / artifact_data.sum()

    @utils.check_io(
        numerator_data=SimOutputData,
        denominator_data=SimOutputData,
    )
    def get_ratio_datasets_from_sim(
        self,
        numerator_data: pd.DataFrame,
        denominator_data: pd.DataFrame,
    ) -> dict[str, pd.DataFrame]:
        """Process raw simulation data and return numerator and denominator DataFrames separately."""
        numerator_data = self.numerator.format_dataset(numerator_data)
        denominator_data = self.denominator.format_dataset(denominator_data)
        return {"numerator_data": numerator_data, "denominator_data": denominator_data}


class RiskExposure(RatioMeasure):
    """Computes risk factor exposure levels in the population.

    This measure calculates exposure prevalence from state-specific person time data.
    For categorical risk factors (e.g., child wasting, stunting), exposure is computed
    as the proportion of person time spent in each risk state.

    Numerator: Person time in specific risk state
    Denominator: Total person time across all risk states
    """

    @property
    def rate_aggregation_weights(self) -> RateAggregationWeights:
<<<<<<< HEAD
        return POPULATION_WEIGHTED
=======
        """Will be implemented with MIC-6247."""
        raise NotImplementedError
>>>>>>> 197cb1b1

    def __init__(self, risk_factor: str) -> None:
        super().__init__(
            entity_type="risk_factor",
            entity=risk_factor,
            measure="exposure",
            numerator=RiskStatePersonTime(risk_factor),
            denominator=RiskStatePersonTime(risk_factor, sum_all=True),
        )

    @utils.check_io(artifact_data=SingleNumericColumn, out=SingleNumericColumn)
    def get_measure_data_from_artifact(self, artifact_data: pd.DataFrame) -> pd.DataFrame:
        return artifact_data


class CategoricalRelativeRisk(RatioMeasure):
    """Computes relative risk of a categorical variable."""

    def __init__(
        self,
        risk_factor: str,
        affected_entity: str,
        affected_measure: str,
        risk_stratification_column: str | None,
        risk_category_mapping: dict[str, str] | None,
    ) -> None:
        self.affected_entity = affected_entity
        self.affected_measure_name = affected_measure
        affected_measure_instance = MEASURE_KEY_MAPPINGS["cause"][affected_measure](
            affected_entity
        )

        if not isinstance(affected_measure_instance, RatioMeasure):
            raise TypeError(
                f"Expected affected_measure to be a RatioMeasure, got {type(affected_measure_instance)}"
            )
        self.affected_measure = affected_measure_instance
        self.risk_stratification_column = risk_stratification_column or risk_factor
        self.risk_category_mapping = risk_category_mapping
        super().__init__(
            entity_type="risk_factor",
            entity=risk_factor,
            measure="relative_risk",
            numerator=self.affected_measure.numerator,
            denominator=self.affected_measure.denominator,
        )

    @property
    def measure_key(self) -> str:
        """Return the measure key for this measure."""
        return ".".join(
            [
                self.entity_type,
                self.entity,
                self.measure,
                self.affected_entity,
                self.affected_measure_name,
            ]
        )

    @property
    def title(self) -> str:
        """Return a human-readable title for the measure."""
        format_str: Callable[[str], str] = lambda x: x.replace("_", " ").title()
        return f"Effect of {format_str(self.entity)} on {format_str(self.affected_entity)} {format_str(self.affected_measure_name)}"

    @property
    def artifact_datasets(self) -> dict[str, str]:
        """Return a dictionary of required datasets for this measure."""
        return {
            "relative_risks": self.artifact_key,
            "affected_measure_data": self.affected_measure.artifact_key,
            "categories": f"risk_factor.{self.entity}.categories",
        }

    @property
    def rate_aggregation_weights(self) -> RateAggregationWeights:
        """Will be implemented with MIC-6247."""
<<<<<<< HEAD
        return self.affected_measure.rate_aggregation_weights
=======
        raise NotImplementedError
>>>>>>> 197cb1b1

    @utils.check_io(
        relative_risks=SingleNumericColumn,
        affected_measure_data=SingleNumericColumn,
        out=SingleNumericColumn,
    )
    def get_measure_data_from_artifact(
        self,
        relative_risks: pd.DataFrame,
        affected_measure_data: pd.DataFrame,
        categories: dict[str, str],
    ) -> pd.DataFrame:
        """Multiply relative risks by affected data to get final measure data."""
        relative_risks = calculations.filter_data(
            relative_risks,
            filter_cols={
                "affected_entity": self.affected_entity,
                "affected_measure": self.affected_measure_name,
            },
        )
        ## multiply relative risks by affected data being sure to broadcast unequal index levels
        risk_stratified_measure_data = relative_risks * affected_measure_data
        risk_category_mapping = (
            self.risk_category_mapping if self.risk_category_mapping else categories
        )

        # Map level 'parameter' values to risk states given by risk_state_mapping
        risk_stratified_measure_data = risk_stratified_measure_data.rename(
            index=risk_category_mapping, level="parameter"
        ).rename_axis(index={"parameter": self.risk_stratification_column})
        return risk_stratified_measure_data

    @utils.check_io(
        numerator_data=SimOutputData,
        denominator_data=SimOutputData,
    )
    def get_ratio_datasets_from_sim(
        self,
        numerator_data: pd.DataFrame,
        denominator_data: pd.DataFrame,
    ) -> dict[str, pd.DataFrame]:
        """Process raw simulation data and return numerator and denominator DataFrames separately."""
        ratio_datasets = self.affected_measure.get_ratio_datasets_from_sim(
            numerator_data=numerator_data,
            denominator_data=denominator_data,
        )
        for dataset in ratio_datasets.values():
            if not self.risk_stratification_column in dataset.index.names:
                raise ValueError(
                    f"Risk stratification column '{self.risk_stratification_column}' not found in dataset index names."
                )
        return ratio_datasets


MEASURE_KEY_MAPPINGS: dict[str, dict[str, Callable[..., Measure]]] = {
    "cause": {
        "incidence_rate": Incidence,
        "prevalence": Prevalence,
        "remission_rate": SIRemission,
        "cause_specific_mortality_rate": CauseSpecificMortalityRate,
        "excess_mortality_rate": ExcessMortalityRate,
    },
    "population": {
        "structure": PopulationStructure,
    },
    "risk_factor": {
        "exposure": RiskExposure,
    },
}


def get_measure_from_key(measure_key: str, scenario_columns: list[str]) -> Measure:
    """Get a measure instance from a measure key string.

    Parameters
    ----------
    measure_key
        The measure key in format 'entity_type.entity.measure_key' or 'entity_type.measure_key'
    scenario_columns
        Column names for scenario stratification. Used by some measures like PopulationStructure.

    Returns
    -------
        The instantiated measure object
    """
    parts = measure_key.split(".")
    if len(parts) == 3:
        entity_type, entity, measure_key = parts
        return MEASURE_KEY_MAPPINGS[entity_type][measure_key](entity)
    elif len(parts) == 2:
        entity_type, measure_key = parts
        # Special case for PopulationStructure which needs scenario_columns
        if entity_type == "population" and measure_key == "structure":
            return MEASURE_KEY_MAPPINGS[entity_type][measure_key](scenario_columns)
        else:
            return MEASURE_KEY_MAPPINGS[entity_type][measure_key]()
    else:
        raise ValueError(
            f"Invalid measure key format: {measure_key}. Expected format is two or three period-delimited strings e.g. 'population.structure' or 'cause.deaths.excess_mortality_rate'."
        )


def _align_indexes(
    numerator: pd.DataFrame, denominator: pd.DataFrame
) -> tuple[pd.DataFrame, pd.DataFrame]:
    """Reconcile indexes between numerator and denominator DataFrames. Dataframes can have unique columns given by the numerator_only_indexes and denominator_only_indexes.
    All other index levels must be summed over."""
    numerator_index_levels = set(numerator.index.names)
    denominator_index_levels = set(denominator.index.names)

    for level in numerator_index_levels - denominator_index_levels:
        numerator = calculations.marginalize(numerator, [level])
    for level in denominator_index_levels - numerator_index_levels:
        denominator = calculations.marginalize(denominator, [level])
    return (numerator, denominator)


def _format_title(measure_key: str) -> str:
    """Convert a measure key to a more readable format.

    For example, "cause.disease.incidence_rate" becomes "Disease Incidence Rate".
    """
    parts = measure_key.split(".")
    if len(parts) > 2:
        parts = parts[1:]
    title = " ".join(parts)
    title = title.replace("_", " ")
    title = " ".join([word.capitalize() for word in title.split()])
    return title<|MERGE_RESOLUTION|>--- conflicted
+++ resolved
@@ -24,10 +24,7 @@
     TransitionCounts,
 )
 from vivarium_testing_utils.automated_validation.data_transformation.rate_aggregation import (
-<<<<<<< HEAD
     POPULATION_WEIGHTED,
-=======
->>>>>>> 197cb1b1
     RateAggregationWeights,
 )
 
@@ -176,11 +173,7 @@
 
     @property
     def rate_aggregation_weights(self) -> RateAggregationWeights:
-<<<<<<< HEAD
-        # Use susceptible person-time for incidence aggregation
-=======
         """Returns rated aggregated weights."""
->>>>>>> 197cb1b1
         return RateAggregationWeights(
             weight_keys={
                 "population": "population.structure",
@@ -209,12 +202,7 @@
 
     @property
     def rate_aggregation_weights(self) -> RateAggregationWeights:
-<<<<<<< HEAD
         return POPULATION_WEIGHTED
-=======
-        """Will be implemented with MIC-6247."""
-        raise NotImplementedError
->>>>>>> 197cb1b1
 
     def __init__(self, cause: str) -> None:
         super().__init__(
@@ -236,7 +224,6 @@
     @property
     def rate_aggregation_weights(self) -> RateAggregationWeights:
         """Will be implemented with MIC-6247."""
-<<<<<<< HEAD
         return RateAggregationWeights(
             weight_keys={
                 "population": "population.structure",
@@ -245,9 +232,6 @@
             formula=lambda population, prevalence: population * prevalence,
             description="Person-time × prevalence weighted average",
         )
-=======
-        raise NotImplementedError
->>>>>>> 197cb1b1
 
     def __init__(self, cause: str) -> None:
         super().__init__(
@@ -268,12 +252,7 @@
 
     @property
     def rate_aggregation_weights(self) -> RateAggregationWeights:
-<<<<<<< HEAD
         return POPULATION_WEIGHTED
-=======
-        """Will be implemented with MIC-6247."""
-        raise NotImplementedError
->>>>>>> 197cb1b1
 
     def __init__(self, cause: str) -> None:
         super().__init__(
@@ -294,7 +273,6 @@
 
     @property
     def rate_aggregation_weights(self) -> RateAggregationWeights:
-<<<<<<< HEAD
         return RateAggregationWeights(
             weight_keys={
                 "population": "population.structure",
@@ -303,10 +281,6 @@
             formula=lambda population, prevalence: population * prevalence,
             description="Person-time × prevalence weighted average",
         )
-=======
-        """Will be implemented with MIC-6247."""
-        raise NotImplementedError
->>>>>>> 197cb1b1
 
     def __init__(self, cause: str) -> None:
         super().__init__(
@@ -334,11 +308,7 @@
 
     @property
     def rate_aggregation_weights(self) -> RateAggregationWeights:
-<<<<<<< HEAD
         """This will be implemented when we refactor and implement DataBundle Mic-6241."""
-=======
-        """Will be implemented with MIC-6247."""
->>>>>>> 197cb1b1
         raise NotImplementedError
 
     def __init__(self, scenario_columns: list[str]):
@@ -389,12 +359,7 @@
 
     @property
     def rate_aggregation_weights(self) -> RateAggregationWeights:
-<<<<<<< HEAD
         return POPULATION_WEIGHTED
-=======
-        """Will be implemented with MIC-6247."""
-        raise NotImplementedError
->>>>>>> 197cb1b1
 
     def __init__(self, risk_factor: str) -> None:
         super().__init__(
@@ -473,11 +438,7 @@
     @property
     def rate_aggregation_weights(self) -> RateAggregationWeights:
         """Will be implemented with MIC-6247."""
-<<<<<<< HEAD
         return self.affected_measure.rate_aggregation_weights
-=======
-        raise NotImplementedError
->>>>>>> 197cb1b1
 
     @utils.check_io(
         relative_risks=SingleNumericColumn,

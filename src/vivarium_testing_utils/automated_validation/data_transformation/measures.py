from __future__ import annotations

from abc import ABC, abstractmethod
from collections.abc import Callable, Collection
from typing import Any

import pandas as pd

<<<<<<< HEAD
from vivarium_testing_utils.automated_validation.constants import DataSource
from vivarium_testing_utils.automated_validation.data_transformation import (
    calculations,
    utils,
=======
from vivarium_testing_utils.automated_validation.data_loader import DataSource
from vivarium_testing_utils.automated_validation.data_transformation.calculations import (
    filter_data,
    marginalize,
    ratio,
>>>>>>> fd0d4d9f
)
from vivarium_testing_utils.automated_validation.data_transformation.data_schema import (
    SimOutputData,
    SingleNumericColumn,
)
from vivarium_testing_utils.automated_validation.data_transformation.formatting import (
    Deaths,
    RiskStatePersonTime,
    SimDataFormatter,
    StatePersonTime,
    TotalPopulationPersonTime,
    TransitionCounts,
)


class Measure(ABC):
    """A Measure contains key information and methods to take raw data from a DataSource
    and process it into an epidemiological measure suitable for use in a Comparison."""

    def __init__(self, entity_type: str, entity: str, measure: str) -> None:
        self.entity_type = entity_type
        self.entity = entity
        self.measure = measure

    @property
    def measure_key(self) -> str:
        """Return the key for this measure."""
        return self.artifact_key

    @property
    def artifact_key(self) -> str:
        parts = [self.entity_type, self.entity, self.measure]
        return ".".join([part for part in parts if part])

    @property
    def title(self) -> str:
        """Return a formatted title for the measure."""
        return _format_title(self.measure_key)

    def __str__(self) -> str:
        return self.measure_key

    @property
    @abstractmethod
    def sim_datasets(self) -> dict[str, str]:
        """Return a dictionary of required datasets for this measure."""
        pass

    @property
    @abstractmethod
    def artifact_datasets(self) -> dict[str, str]:
        """Return a dictionary of required datasets for this measure."""
        pass

    @abstractmethod
    def get_measure_data_from_artifact(self, *args: Any, **kwargs: Any) -> pd.DataFrame:
        """Process artifact data into a format suitable for calculations."""
        pass

    @abstractmethod
    def get_measure_data_from_sim(self, *args: Any, **kwargs: Any) -> pd.DataFrame:
        """Process raw simulation data into a format suitable for calculations."""
        pass

    @utils.check_io(out=SingleNumericColumn)
    def get_measure_data(self, source: DataSource, *args: Any, **kwargs: Any) -> pd.DataFrame:
        """Process data from the specified source into a format suitable for calculations."""
        if source == DataSource.SIM:
            return self.get_measure_data_from_sim(*args, **kwargs)
        elif source == DataSource.ARTIFACT:
            return self.get_measure_data_from_artifact(*args, **kwargs)
        else:
            raise ValueError(f"Unsupported data source: {source}")

    def get_required_datasets(self, source: DataSource) -> dict[str, str]:
        """Return a dictionary of required datasets for the specified source."""
        if source == DataSource.SIM:
            return self.sim_datasets
        elif source == DataSource.ARTIFACT:
            return self.artifact_datasets
        else:
            raise ValueError(f"Unsupported data source: {source}")


class RatioMeasure(Measure, ABC):
    """A Measure that calculates ratio data from simulation data."""

    def __init__(
        self,
        entity_type: str,
        entity: str,
        measure: str,
        numerator: SimDataFormatter,
        denominator: SimDataFormatter,
    ) -> None:
        super().__init__(entity_type, entity, measure)
        self.numerator = numerator
        self.denominator = denominator

    @property
    def sim_datasets(self) -> dict[str, str]:
        """Return a dictionary of required datasets for this measure."""
        return {
            "numerator_data": self.numerator.raw_dataset_name,
            "denominator_data": self.denominator.raw_dataset_name,
        }

    @property
    def artifact_datasets(self) -> dict[str, str]:
        """Return a dictionary of required datasets for this measure."""
        return {
            "artifact_data": self.artifact_key,
        }

<<<<<<< HEAD
    @utils.check_io(artifact_data=SingleNumericColumn, out=SingleNumericColumn)
    def get_measure_data_from_artifact(self, artifact_data: pd.DataFrame) -> pd.DataFrame:
        return artifact_data

    @utils.check_io(
=======
    @check_io(
>>>>>>> fd0d4d9f
        numerator_data=SingleNumericColumn,
        denominator_data=SingleNumericColumn,
        out=SingleNumericColumn,
    )
    def get_measure_data_from_ratio(
        self, numerator_data: pd.DataFrame, denominator_data: pd.DataFrame
    ) -> pd.DataFrame:
        """Compute final measure data from separate numerator and denominator data."""
        return calculations.ratio(numerator_data, denominator_data)

    @utils.check_io(out=SingleNumericColumn)
    def get_measure_data_from_sim(self, *args: Any, **kwargs: Any) -> pd.DataFrame:
        """Process raw simulation data into a format suitable for calculations."""
        return self.get_measure_data_from_ratio(
            **self.get_ratio_datasets_from_sim(*args, **kwargs)
        )

    @utils.check_io(
        numerator_data=SimOutputData,
        denominator_data=SimOutputData,
    )
    def get_ratio_datasets_from_sim(
        self,
        numerator_data: pd.DataFrame,
        denominator_data: pd.DataFrame,
    ) -> dict[str, pd.DataFrame]:
        """Process raw simulation data and return numerator and denominator DataFrames separately."""
        numerator_data = self.numerator.format_dataset(numerator_data)
        denominator_data = self.denominator.format_dataset(denominator_data)
        numerator_data, denominator_data = _align_indexes(numerator_data, denominator_data)
        return {"numerator_data": numerator_data, "denominator_data": denominator_data}


class Incidence(RatioMeasure):
    """Computes Susceptible Population Incidence Rate."""

    def __init__(self, cause: str) -> None:
        super().__init__(
            entity_type="cause",
            entity=cause,
            measure="incidence_rate",
            numerator=TransitionCounts(cause, f"susceptible_to_{cause}", cause),
            denominator=StatePersonTime(cause, f"susceptible_to_{cause}"),
        )

    @check_io(artifact_data=SingleNumericColumn, out=SingleNumericColumn)
    def get_measure_data_from_artifact(self, artifact_data: pd.DataFrame) -> pd.DataFrame:
        return artifact_data


class Prevalence(RatioMeasure):
    """Computes Prevalence of cause in the population."""

    def __init__(self, cause: str) -> None:
        super().__init__(
            entity_type="cause",
            entity=cause,
            measure="prevalence",
            numerator=StatePersonTime(cause, cause),
            denominator=StatePersonTime(cause),
        )

    @check_io(artifact_data=SingleNumericColumn, out=SingleNumericColumn)
    def get_measure_data_from_artifact(self, artifact_data: pd.DataFrame) -> pd.DataFrame:
        return artifact_data


class SIRemission(RatioMeasure):
    """Computes (SI) remission rate among infected population."""

    def __init__(self, cause: str) -> None:
        super().__init__(
            entity_type="cause",
            entity=cause,
            measure="remission_rate",
            numerator=TransitionCounts(cause, cause, f"susceptible_to_{cause}"),
            denominator=StatePersonTime(cause, cause),
        )

    @check_io(artifact_data=SingleNumericColumn, out=SingleNumericColumn)
    def get_measure_data_from_artifact(self, artifact_data: pd.DataFrame) -> pd.DataFrame:
        return artifact_data


class CauseSpecificMortalityRate(RatioMeasure):
    """Computes cause-specific mortality rate in the population."""

    def __init__(self, cause: str) -> None:
        super().__init__(
            entity_type="cause",
            entity=cause,
            measure="cause_specific_mortality_rate",
            numerator=Deaths(cause),  # Deaths due to specific cause
            denominator=StatePersonTime(),  # Total person time
        )

    @check_io(artifact_data=SingleNumericColumn, out=SingleNumericColumn)
    def get_measure_data_from_artifact(self, artifact_data: pd.DataFrame) -> pd.DataFrame:
        return artifact_data


class ExcessMortalityRate(RatioMeasure):
    """Computes excess mortality rate among those with the disease compared to the general population."""

    def __init__(self, cause: str) -> None:
        super().__init__(
            entity_type="cause",
            entity=cause,
            measure="excess_mortality_rate",
            numerator=Deaths(cause),  # Deaths due to specific cause
            denominator=StatePersonTime(
                cause, cause
            ),  # Person time among those with the disease
        )

    @check_io(artifact_data=SingleNumericColumn, out=SingleNumericColumn)
    def get_measure_data_from_artifact(self, artifact_data: pd.DataFrame) -> pd.DataFrame:
        return artifact_data


class PopulationStructure(RatioMeasure):
    """Compares simulation population structure against artifact population structure.

    This measure aggregates person time data by age groups and sex to match
    the population structure format from the artifact. It's useful for validating
    that the simulation maintains realistic demographic distributions.
    """

    def __init__(self, scenario_columns: list[str]):
        """Initialize PopulationStructure measure.

        Parameters
        ----------
        scenario_columns
            Column names for scenario stratification. Defaults to an empty list.
        """
        super().__init__(
            entity_type="",
            entity="population",
            measure="structure",
            numerator=StatePersonTime(),
            denominator=TotalPopulationPersonTime(scenario_columns),
        )

    @utils.check_io(artifact_data=SingleNumericColumn, out=SingleNumericColumn)
    def get_measure_data_from_artifact(self, artifact_data: pd.DataFrame) -> pd.DataFrame:
        return artifact_data / artifact_data.sum()

    @utils.check_io(
        numerator_data=SimOutputData,
        denominator_data=SimOutputData,
    )
    def get_ratio_datasets_from_sim(
        self,
        numerator_data: pd.DataFrame,
        denominator_data: pd.DataFrame,
    ) -> dict[str, pd.DataFrame]:
        """Process raw simulation data and return numerator and denominator DataFrames separately."""
        numerator_data = self.numerator.format_dataset(numerator_data)
        denominator_data = self.denominator.format_dataset(denominator_data)
        return {"numerator_data": numerator_data, "denominator_data": denominator_data}


class RiskExposure(RatioMeasure):
    """Computes risk factor exposure levels in the population.

    This measure calculates exposure prevalence from state-specific person time data.
    For categorical risk factors (e.g., child wasting, stunting), exposure is computed
    as the proportion of person time spent in each risk state.

    Numerator: Person time in specific risk state
    Denominator: Total person time across all risk states
    """

    def __init__(self, risk_factor: str) -> None:
        super().__init__(
            entity_type="risk_factor",
            entity=risk_factor,
            measure="exposure",
            numerator=RiskStatePersonTime(risk_factor),
            denominator=RiskStatePersonTime(risk_factor, sum_all=True),
        )

    @check_io(artifact_data=SingleNumericColumn, out=SingleNumericColumn)
    def get_measure_data_from_artifact(self, artifact_data: pd.DataFrame) -> pd.DataFrame:
        return artifact_data


class CategoricalRelativeRisk(RatioMeasure):
    """Computes relative risk of a categorical variable."""

    def __init__(
        self,
        risk_factor: str,
        affected_entity: str,
        affected_measure: str,
        risk_stratification_column: str | None,
        risk_category_mapping: dict[str, str] | None,
    ) -> None:
        self.affected_entity = affected_entity
        self.affected_measure_name = affected_measure
        affected_measure_instance = MEASURE_KEY_MAPPINGS["cause"][affected_measure](
            affected_entity
        )

        if not isinstance(affected_measure_instance, RatioMeasure):
            raise TypeError(
                f"Expected affected_measure to be a RatioMeasure, got {type(affected_measure_instance)}"
            )
        self.affected_measure = affected_measure_instance
        self.risk_stratification_column = risk_stratification_column or risk_factor
        self.risk_category_mapping = risk_category_mapping
        super().__init__(
            entity_type="risk_factor",
            entity=risk_factor,
            measure="relative_risk",
            numerator=self.affected_measure.numerator,
            denominator=self.affected_measure.denominator,
        )

    @property
    def measure_key(self) -> str:
        """Return the measure key for this measure."""
        return ".".join(
            [
                self.entity_type,
                self.entity,
                self.measure,
                self.affected_entity,
                self.affected_measure_name,
            ]
        )

    @property
    def title(self) -> str:
        """Return a human-readable title for the measure."""
        format_str: Callable[[str], str] = lambda x: x.replace("_", " ").title()
        return f"Effect of {format_str(self.entity)} on {format_str(self.affected_entity)} {format_str(self.affected_measure_name)}"

    @property
    def artifact_datasets(self) -> dict[str, str]:
        """Return a dictionary of required datasets for this measure."""
        return {
            "relative_risks": self.artifact_key,
            "affected_measure_data": self.affected_measure.artifact_key,
            "categories": f"risk_factor.{self.entity}.categories",
        }

    @check_io(
        relative_risks=SingleNumericColumn,
        affected_measure_data=SingleNumericColumn,
        out=SingleNumericColumn,
    )
    def get_measure_data_from_artifact(
        self,
        relative_risks: pd.DataFrame,
        affected_measure_data: pd.DataFrame,
        categories: dict[str, str],
    ) -> pd.DataFrame:
        """Multiply relative risks by affected data to get final measure data."""
        relative_risks = filter_data(
            relative_risks,
            filter_cols={
                "affected_entity": self.affected_entity,
                "affected_measure": self.affected_measure_name,
            },
        )
        ## multiply relative risks by affected data being sure to broadcast unequal index levels
        risk_stratified_measure_data = relative_risks * affected_measure_data
        risk_category_mapping = (
            self.risk_category_mapping if self.risk_category_mapping else categories
        )

        # Map level 'parameter' values to risk states given by risk_state_mapping
        risk_stratified_measure_data = risk_stratified_measure_data.rename(
            index=risk_category_mapping, level="parameter"
        ).rename_axis(index={"parameter": self.risk_stratification_column})
        return risk_stratified_measure_data

    @check_io(
        numerator_data=SimOutputData,
        denominator_data=SimOutputData,
    )
    def get_ratio_datasets_from_sim(
        self,
        numerator_data: pd.DataFrame,
        denominator_data: pd.DataFrame,
    ) -> dict[str, pd.DataFrame]:
        """Process raw simulation data and return numerator and denominator DataFrames separately."""
        ratio_datasets = self.affected_measure.get_ratio_datasets_from_sim(
            numerator_data=numerator_data,
            denominator_data=denominator_data,
        )
        for dataset in ratio_datasets.values():
            if not self.risk_stratification_column in dataset.index.names:
                raise ValueError(
                    f"Risk stratification column '{self.risk_stratification_column}' not found in dataset index names."
                )
        return ratio_datasets


MEASURE_KEY_MAPPINGS: dict[str, dict[str, Callable[..., Measure]]] = {
    "cause": {
        "incidence_rate": Incidence,
        "prevalence": Prevalence,
        "remission_rate": SIRemission,
        "cause_specific_mortality_rate": CauseSpecificMortalityRate,
        "excess_mortality_rate": ExcessMortalityRate,
    },
    "population": {
        "structure": PopulationStructure,
    },
    "risk_factor": {
        "exposure": RiskExposure,
    },
}


def get_measure_from_key(measure_key: str, scenario_columns: list[str]) -> Measure:
    """Get a measure instance from a measure key string.

    Parameters
    ----------
    measure_key
        The measure key in format 'entity_type.entity.measure_key' or 'entity_type.measure_key'
    scenario_columns
        Column names for scenario stratification. Used by some measures like PopulationStructure.

    Returns
    -------
        The instantiated measure object
    """
    parts = measure_key.split(".")
    if len(parts) == 3:
        entity_type, entity, measure_key = parts
        return MEASURE_KEY_MAPPINGS[entity_type][measure_key](entity)
    elif len(parts) == 2:
        entity_type, measure_key = parts
        # Special case for PopulationStructure which needs scenario_columns
        if entity_type == "population" and measure_key == "structure":
            return MEASURE_KEY_MAPPINGS[entity_type][measure_key](scenario_columns)
        else:
            return MEASURE_KEY_MAPPINGS[entity_type][measure_key]()
    else:
        raise ValueError(
            f"Invalid measure key format: {measure_key}. Expected format is two or three period-delimited strings e.g. 'population.structure' or 'cause.deaths.excess_mortality_rate'."
        )


def _align_indexes(
    numerator: pd.DataFrame, denominator: pd.DataFrame
) -> tuple[pd.DataFrame, pd.DataFrame]:
    """Reconcile indexes between numerator and denominator DataFrames. Dataframes can have unique columns given by the numerator_only_indexes and denominator_only_indexes.
    All other index levels must be summed over."""
    numerator_index_levels = set(numerator.index.names)
    denominator_index_levels = set(denominator.index.names)

    for level in numerator_index_levels - denominator_index_levels:
        numerator = calculations.marginalize(numerator, [level])
    for level in denominator_index_levels - numerator_index_levels:
        denominator = calculations.marginalize(denominator, [level])
    return (numerator, denominator)


def _format_title(measure_key: str) -> str:
    """Convert a measure key to a more readable format.

    For example, "cause.disease.incidence_rate" becomes "Disease Incidence Rate".
    """
    parts = measure_key.split(".")
    if len(parts) > 2:
        parts = parts[1:]
    title = " ".join(parts)
    title = title.replace("_", " ")
    title = " ".join([word.capitalize() for word in title.split()])
    return title<|MERGE_RESOLUTION|>--- conflicted
+++ resolved
@@ -6,18 +6,10 @@
 
 import pandas as pd
 
-<<<<<<< HEAD
 from vivarium_testing_utils.automated_validation.constants import DataSource
 from vivarium_testing_utils.automated_validation.data_transformation import (
     calculations,
     utils,
-=======
-from vivarium_testing_utils.automated_validation.data_loader import DataSource
-from vivarium_testing_utils.automated_validation.data_transformation.calculations import (
-    filter_data,
-    marginalize,
-    ratio,
->>>>>>> fd0d4d9f
 )
 from vivarium_testing_utils.automated_validation.data_transformation.data_schema import (
     SimOutputData,
@@ -132,15 +124,11 @@
             "artifact_data": self.artifact_key,
         }
 
-<<<<<<< HEAD
     @utils.check_io(artifact_data=SingleNumericColumn, out=SingleNumericColumn)
     def get_measure_data_from_artifact(self, artifact_data: pd.DataFrame) -> pd.DataFrame:
         return artifact_data
 
     @utils.check_io(
-=======
-    @check_io(
->>>>>>> fd0d4d9f
         numerator_data=SingleNumericColumn,
         denominator_data=SingleNumericColumn,
         out=SingleNumericColumn,

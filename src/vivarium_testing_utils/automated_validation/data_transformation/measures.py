from abc import ABC, abstractmethod
from collections.abc import Callable, Collection
from typing import Any

import pandas as pd

from vivarium_testing_utils.automated_validation.data_loader import DataSource
from vivarium_testing_utils.automated_validation.data_transformation.calculations import (
<<<<<<< HEAD
    ratio,
    filter_data,
=======
    marginalize,
    ratio,
>>>>>>> a8d3b071
)
from vivarium_testing_utils.automated_validation.data_transformation.data_schema import (
    SimOutputData,
    SingleNumericColumn,
)
from vivarium_testing_utils.automated_validation.data_transformation.formatting import (
    Deaths,
    RiskStatePersonTime,
    SimDataFormatter,
    StatePersonTime,
    TotalPopulationPersonTime,
    TransitionCounts,
)
from vivarium_testing_utils.automated_validation.data_transformation.utils import check_io


class Measure(ABC):
    """A Measure contains key information and methods to take raw data from a DataSource
    and process it into an epidemiological measure suitable for use in a Comparison."""

    measure_key: str

    @property
    @abstractmethod
    def sim_datasets(self) -> dict[str, str]:
        """Return a dictionary of required datasets for this measure."""
        pass

    @property
    @abstractmethod
    def artifact_datasets(self) -> dict[str, str]:
        """Return a dictionary of required datasets for this measure."""
        pass

    @abstractmethod
    def get_measure_data_from_artifact(self, *args: Any, **kwargs: Any) -> pd.DataFrame:
        """Process artifact data into a format suitable for calculations."""
        pass

    @abstractmethod
    def get_measure_data_from_sim(self, *args: Any, **kwargs: Any) -> pd.DataFrame:
        """Process raw simulation data into a format suitable for calculations."""
        pass

    @check_io(out=SingleNumericColumn)
    def get_measure_data(self, source: DataSource, *args: Any, **kwargs: Any) -> pd.DataFrame:
        """Process data from the specified source into a format suitable for calculations."""
        if source == DataSource.SIM:
            return self.get_measure_data_from_sim(*args, **kwargs)
        elif source == DataSource.ARTIFACT:
            return self.get_measure_data_from_artifact(*args, **kwargs)
        else:
            raise ValueError(f"Unsupported data source: {source}")

    def get_required_datasets(self, source: DataSource) -> dict[str, str]:
        """Return a dictionary of required datasets for the specified source."""
        if source == DataSource.SIM:
            return self.sim_datasets
        elif source == DataSource.ARTIFACT:
            return self.artifact_datasets
        else:
            raise ValueError(f"Unsupported data source: {source}")


class RatioMeasure(Measure, ABC):
    """A Measure that calculates ratio data from simulation data."""

    measure_key: str
    numerator: SimDataFormatter
    denominator: SimDataFormatter

    @property
    def sim_datasets(self) -> dict[str, str]:
        """Return a dictionary of required datasets for this measure."""
        return {
            "numerator_data": self.numerator.raw_dataset_name,
            "denominator_data": self.denominator.raw_dataset_name,
        }

    @property
    def artifact_datasets(self) -> dict[str, str]:
        """Return a dictionary of required datasets for this measure."""
        return {
            "artifact_data": self.measure_key,
        }

    @check_io(artifact_data=SingleNumericColumn, out=SingleNumericColumn)
    def get_measure_data_from_artifact(self, artifact_data: pd.DataFrame) -> pd.DataFrame:
        return artifact_data

    @check_io(
        numerator_data=SingleNumericColumn,
        denominator_data=SingleNumericColumn,
        out=SingleNumericColumn,
    )
    def get_measure_data_from_ratio(
        self, numerator_data: pd.DataFrame, denominator_data: pd.DataFrame
    ) -> pd.DataFrame:
        """Compute final measure data from separate numerator and denominator data."""
        return ratio(numerator_data, denominator_data)

    @check_io(out=SingleNumericColumn)
    def get_measure_data_from_sim(self, *args: Any, **kwargs: Any) -> pd.DataFrame:
        """Process raw simulation data into a format suitable for calculations."""
        return self.get_measure_data_from_ratio(
            **self.get_ratio_datasets_from_sim(*args, **kwargs)
        )

    @check_io(
        numerator_data=SimOutputData,
        denominator_data=SimOutputData,
    )
    def get_ratio_datasets_from_sim(
        self,
        numerator_data: pd.DataFrame,
        denominator_data: pd.DataFrame,
    ) -> dict[str, pd.DataFrame]:
        """Process raw simulation data and return numerator and denominator DataFrames separately."""
        numerator_data = self.numerator.format_dataset(numerator_data)
        denominator_data = self.denominator.format_dataset(denominator_data)
        numerator_data, denominator_data = _align_indexes(numerator_data, denominator_data)
        return {"numerator_data": numerator_data, "denominator_data": denominator_data}


class Incidence(RatioMeasure):
    """Computes Susceptible Population Incidence Rate."""

    def __init__(self, cause: str) -> None:
        self.measure_key = f"cause.{cause}.incidence_rate"
        self.numerator = TransitionCounts(cause, f"susceptible_to_{cause}", cause)
        self.denominator = StatePersonTime(cause, f"susceptible_to_{cause}")


class Prevalence(RatioMeasure):
    """Computes Prevalence of cause in the population."""

    def __init__(self, cause: str) -> None:
        self.measure_key = f"cause.{cause}.prevalence"
        self.numerator = StatePersonTime(cause, cause)
        self.denominator = StatePersonTime(cause)


class SIRemission(RatioMeasure):
    """Computes (SI) remission rate among infected population."""

    def __init__(self, cause: str) -> None:
        self.measure_key = f"cause.{cause}.remission_rate"
        self.numerator = TransitionCounts(cause, cause, f"susceptible_to_{cause}")
        self.denominator = StatePersonTime(cause, cause)


class CauseSpecificMortalityRate(RatioMeasure):
    """Computes cause-specific mortality rate in the population."""

    def __init__(self, cause: str) -> None:
        self.measure_key = f"cause.{cause}.cause_specific_mortality_rate"
        self.numerator = Deaths(cause)  # Deaths due to specific cause
        self.denominator = StatePersonTime()  # Total person time


class ExcessMortalityRate(RatioMeasure):
    """Computes excess mortality rate among those with the disease compared to the general population."""

    def __init__(self, cause: str) -> None:
        self.measure_key = f"cause.{cause}.excess_mortality_rate"
        self.numerator = Deaths(cause)  # Deaths due to specific cause
        self.denominator = StatePersonTime(
            cause, cause
        )  # Person time among those with the disease


class PopulationStructure(RatioMeasure):
    """Compares simulation population structure against artifact population structure.

    This measure aggregates person time data by age groups and sex to match
    the population structure format from the artifact. It's useful for validating
    that the simulation maintains realistic demographic distributions.
    """

    def __init__(self, scenario_columns: list[str]):
        """Initialize PopulationStructure measure.

        Parameters
        ----------
        scenario_columns
            Column names for scenario stratification. Defaults to an empty list.
        """
        self.measure_key = "population.structure"
        self.numerator = StatePersonTime()
        self.denominator = TotalPopulationPersonTime(scenario_columns)

    @check_io(artifact_data=SingleNumericColumn, out=SingleNumericColumn)
    def get_measure_data_from_artifact(self, artifact_data: pd.DataFrame) -> pd.DataFrame:
        return artifact_data / artifact_data.sum()

    @check_io(
        numerator_data=SimOutputData,
        denominator_data=SimOutputData,
    )
    def get_ratio_datasets_from_sim(
        self,
        numerator_data: pd.DataFrame,
        denominator_data: pd.DataFrame,
    ) -> dict[str, pd.DataFrame]:
        """Process raw simulation data and return numerator and denominator DataFrames separately."""
        numerator_data = self.numerator.format_dataset(numerator_data)
        denominator_data = self.denominator.format_dataset(denominator_data)
        return {"numerator_data": numerator_data, "denominator_data": denominator_data}


class RiskExposure(RatioMeasure):
    """Computes risk factor exposure levels in the population.

    This measure calculates exposure prevalence from state-specific person time data.
    For categorical risk factors (e.g., child wasting, stunting), exposure is computed
    as the proportion of person time spent in each risk state.

    Numerator: Person time in specific risk state
    Denominator: Total person time across all risk states
    """

    def __init__(self, risk_factor: str) -> None:
        self.measure_key = f"risk_factor.{risk_factor}.exposure"
        self.risk_factor = risk_factor

        # Create custom formatters for risk exposure
        self.numerator = RiskStatePersonTime(risk_factor)
        self.denominator = RiskStatePersonTime(risk_factor, sum_all=True)


class CategoricalRelativeRisk(RatioMeasure):
    """Computes relative risk of a categorical variable."""

    def __init__(
        self,
        risk_factor: str,
        affected_entity: str,
        affected_measure: str,
        risk_stratification_column: str,
    ) -> None:
        self.measure_key = f"risk_factor.{risk_factor}.relative_risk"
        self.affected_entity = affected_entity
        self.affected_measure_name = affected_measure
        self.affected_measure: RatioMeasure = MEASURE_KEY_MAPPINGS["cause"][affected_measure](
            affected_entity
        )
        self.numerator = self.affected_measure.numerator
        self.denominator = self.affected_measure.denominator
        self.risk_stratification_column = risk_stratification_column

    @property
    def artifact_datasets(self) -> dict[str, str]:
        """Return a dictionary of required datasets for this measure."""
        return {
            "relative_risks": self.measure_key,
            "affected_data": self.affected_measure.measure_key,
        }

    @check_io(
        relative_risks=SingleNumericColumn,
        affected_data=SingleNumericColumn,
        out=SingleNumericColumn,
    )
    def get_measure_data_from_artifact(
        self, relative_risks: pd.DataFrame, affected_data: pd.DataFrame
    ) -> pd.DataFrame:
        """Multiply relative risks by affected data to get final measure data."""
        relative_risks = filter_data(
            relative_risks,
            filter_cols={
                "affected_entity": self.affected_entity,
                "affected_measure": self.affected_measure_name,
            },
        )
        ## multiply relative risks by affected data being sure to broadcast unequal index levels
        risk_stratified_measure_data = relative_risks * affected_data
        return risk_stratified_measure_data

    @check_io(
        numerator_data=SimOutputData,
        denominator_data=SimOutputData,
    )
    def get_ratio_datasets_from_sim(
        self,
        numerator_data: pd.DataFrame,
        denominator_data: pd.DataFrame,
    ) -> dict[str, pd.DataFrame]:
        """Process raw simulation data and return numerator and denominator DataFrames separately."""
        ratio_datasets = self.affected_measure.get_ratio_datasets_from_sim(
            numerator_data=numerator_data,
            denominator_data=denominator_data,
        )
        # for dataset in ratio_datasets.values():
        #     if not self.risk_stratification_column in dataset.index.names:
        #         raise ValueError(
        #             f"Risk stratification column '{self.risk_stratification_column}' not found in dataset index names."
        #         )
        return ratio_datasets


MEASURE_KEY_MAPPINGS: dict[str, dict[str, Callable[..., Measure]]] = {
    "cause": {
        "incidence_rate": Incidence,
        "prevalence": Prevalence,
        "remission_rate": SIRemission,
        "cause_specific_mortality_rate": CauseSpecificMortalityRate,
        "excess_mortality_rate": ExcessMortalityRate,
    },
    "population": {
        "structure": PopulationStructure,
    },
    "risk_factor": {
        "exposure": RiskExposure,
    },
}


def get_measure_from_key(measure_key: str, scenario_columns: list[str]) -> Measure:
    """Get a measure instance from a measure key string.

    Parameters
    ----------
    measure_key
        The measure key in format 'entity_type.entity.measure_name' or 'entity_type.measure_name'
    scenario_columns
        Column names for scenario stratification. Used by some measures like PopulationStructure.

    Returns
    -------
        The instantiated measure object
    """
    parts = measure_key.split(".")
    if len(parts) == 3:
        entity_type, entity, measure_name = parts
        return MEASURE_KEY_MAPPINGS[entity_type][measure_name](entity)
    elif len(parts) == 2:
        entity_type, measure_name = parts
        # Special case for PopulationStructure which needs scenario_columns
        if entity_type == "population" and measure_name == "structure":
            return MEASURE_KEY_MAPPINGS[entity_type][measure_name](scenario_columns)
        else:
            return MEASURE_KEY_MAPPINGS[entity_type][measure_name]()
    else:
        raise ValueError(
            f"Invalid measure key format: {measure_key}. Expected format is two or three period-delimited strings e.g. 'population.structure' or 'cause.deaths.excess_mortality_rate'."
        )


def _align_indexes(numerator: pd.DataFrame, denominator: pd.DataFrame) -> tuple[pd.DataFrame, pd.DataFrame]:
    """Reconcile indexes between numerator and denominator DataFrames. Dataframes can have unique columns given by the numerator_only_indexes and denominator_only_indexes.
    All other index levels must be summed over."""
    numerator_index_levels = set(numerator.index.names)
    denominator_index_levels = set(denominator.index.names)

    for level in numerator_index_levels - denominator_index_levels:
        numerator = marginalize(numerator, [level])
    for level in denominator_index_levels - numerator_index_levels:
        denominator = marginalize(denominator, [level])
    return (numerator, denominator)<|MERGE_RESOLUTION|>--- conflicted
+++ resolved
@@ -6,13 +6,9 @@
 
 from vivarium_testing_utils.automated_validation.data_loader import DataSource
 from vivarium_testing_utils.automated_validation.data_transformation.calculations import (
-<<<<<<< HEAD
     ratio,
     filter_data,
-=======
     marginalize,
-    ratio,
->>>>>>> a8d3b071
 )
 from vivarium_testing_utils.automated_validation.data_transformation.data_schema import (
     SimOutputData,

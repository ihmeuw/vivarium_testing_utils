from abc import ABC, abstractmethod
from typing import Any

import pandas as pd
import pandera as pa

from vivarium_testing_utils.automated_validation.data_loader import DataSource
from vivarium_testing_utils.automated_validation.data_transformation.calculations import (
    align_indexes,
    ratio,
)
from vivarium_testing_utils.automated_validation.data_transformation.data_schema import (
    RatioData,
    SimOutputData,
    SingleNumericColumn,
)
from vivarium_testing_utils.automated_validation.data_transformation.formatting import (
    PersonTime,
    SimDataFormatter,
    TransitionCounts,
)
from vivarium_testing_utils.automated_validation.data_transformation.utils import check_io


class Measure(ABC):
    """A Measure contains key information and methods to take raw data from a DataSource
    and process it into an epidemiological measure suitable for use in a Comparison."""

    measure_key: str

    @property
    @abstractmethod
    def sim_datasets(self) -> dict[str, str]:
        """Return a dictionary of required datasets for this measure."""
        pass

    @property
    @abstractmethod
    def artifact_datasets(self) -> dict[str, str]:
        """Return a dictionary of required datasets for this measure."""
        pass

    @abstractmethod
<<<<<<< HEAD
    def get_measure_data_from_artifact(
        self, *args: Any, **kwargs: Any
    ) -> DataFrame[SingleNumericColumn]:
=======
    def get_measure_data_from_artifact(self, *args, **kwargs) -> pd.DataFrame:
>>>>>>> 689570c6
        """Process artifact data into a format suitable for calculations."""
        pass

    @abstractmethod
<<<<<<< HEAD
    def get_measure_data_from_sim(
        self, *args: Any, **kwargs: Any
    ) -> DataFrame[SingleNumericColumn]:
        """Process raw simulation data into a format suitable for calculations."""
        pass

    @pa.check_types
    def get_measure_data(
        self, source: DataSource, *args: Any, **kwargs: Any
    ) -> DataFrame[SingleNumericColumn]:
=======
    def get_measure_data_from_sim(self, *args, **kwargs) -> pd.DataFrame:
        """Process raw simulation data into a format suitable for calculations."""
        pass

    @check_io(out=SingleNumericColumn)
    def get_measure_data(self, source: DataSource, *args, **kwargs) -> pd.DataFrame:
>>>>>>> 689570c6
        """Process data from the specified source into a format suitable for calculations."""
        if source == DataSource.SIM:
            return self.get_measure_data_from_sim(*args, **kwargs)
        elif source == DataSource.ARTIFACT:
            return self.get_measure_data_from_artifact(*args, **kwargs)
        else:
            raise ValueError(f"Unsupported data source: {source}")

    def get_required_datasets(self, source: DataSource) -> dict[str, str]:
        """Return a dictionary of required datasets for the specified source."""
        if source == DataSource.SIM:
            return self.sim_datasets
        elif source == DataSource.ARTIFACT:
            return self.artifact_datasets
        else:
            raise ValueError(f"Unsupported data source: {source}")


class RatioMeasure(Measure, ABC):
    """A Measure that calculates ratio data from simulation data."""

    measure_key: str
    numerator: SimDataFormatter
    denominator: SimDataFormatter

    @property
    def sim_datasets(self) -> dict[str, str]:
        """Return a dictionary of required datasets for this measure."""
        return {
            "numerator_data": self.numerator.data_key,
            "denominator_data": self.denominator.data_key,
        }

    @property
    def artifact_datasets(self) -> dict[str, str]:
        """Return a dictionary of required datasets for this measure."""
        return {
            "artifact_data": self.measure_key,
        }

<<<<<<< HEAD
    @pa.check_types
    def get_measure_data_from_artifact(
        self, artifact_data: DataFrame[SingleNumericColumn]
    ) -> DataFrame[SingleNumericColumn]:
        return artifact_data

    @pa.check_types
    def get_measure_data_from_ratio(
        self, ratio_data: DataFrame[RatioData]
    ) -> DataFrame[SingleNumericColumn]:
=======
    @abstractmethod
    def get_ratio_data_from_sim(
        self,
        numerator_data: pd.DataFrame,
        denominator_data: pd.DataFrame,
    ) -> pd.DataFrame:
        """Process raw simulation data into a format suitable for calculations."""
        pass

    @check_io(artifact_data=SingleNumericColumn, out=SingleNumericColumn)
    def get_measure_data_from_artifact(self, artifact_data: pd.DataFrame) -> pd.DataFrame:
        return artifact_data

    @check_io(ratio_data=RatioData, out=SingleNumericColumn)
    def get_measure_data_from_ratio(self, ratio_data: pd.DataFrame) -> pd.DataFrame:
>>>>>>> 689570c6
        """Compute final measure data from split data."""
        return ratio(
            ratio_data,
            numerator=self.numerator.new_value_column_name,
            denominator=self.denominator.new_value_column_name,
        ).pipe(DataFrame[SingleNumericColumn])

<<<<<<< HEAD
    @pa.check_types
    def get_measure_data_from_sim(
        self, *args: Any, **kwargs: Any
    ) -> DataFrame[SingleNumericColumn]:
=======
    @check_io(out=SingleNumericColumn)
    def get_measure_data_from_sim(self, *args, **kwargs) -> pd.DataFrame:
>>>>>>> 689570c6
        """Process raw simulation data into a format suitable for calculations."""
        return self.get_measure_data_from_ratio(self.get_ratio_data_from_sim(*args, **kwargs))

    @check_io(
        numerator_data=SimOutputData,
        denominator_data=SimOutputData,
        out=RatioData,
    )
    def get_ratio_data_from_sim(
        self,
        numerator_data: pd.DataFrame,
        denominator_data: pd.DataFrame,
    ) -> pd.DataFrame:
        """Process raw incidence data into a format suitable for calculations."""
        numerator_data, denominator_data = align_indexes([numerator_data, denominator_data])
        numerator_data = self.numerator.format_dataset(numerator_data)
        denominator_data = self.denominator.format_dataset(denominator_data)
        return pd.concat([numerator_data, denominator_data], axis=1).pipe(
            DataFrame[RatioData]
        )


class Incidence(RatioMeasure):
    """Computes Susceptible Population Incidence Rate."""

    def __init__(self, cause: str) -> None:
        self.measure_key = f"cause.{cause}.incidence_rate"
        self.numerator = TransitionCounts(cause, f"susceptible_to_{cause}", cause)
        self.denominator = PersonTime(cause, f"susceptible_to_{cause}")


class Prevalence(RatioMeasure):
    """Computes Prevalence of cause in the population."""

    def __init__(self, cause: str) -> None:
        self.measure_key = f"cause.{cause}.prevalence"
        self.numerator = PersonTime(cause, cause)
        self.denominator = PersonTime(cause)


class SIRemission(RatioMeasure):
    """Computes (SI) remission rate among infected population."""

    def __init__(self, cause: str) -> None:
        self.measure_key = f"cause.{cause}.remission_rate"
        self.numerator = TransitionCounts(cause, cause, f"susceptible_to_{cause}")
        self.denominator = PersonTime(cause, cause)


MEASURE_KEY_MAPPINGS = {
    "cause": {
        "incidence_rate": Incidence,
        "prevalence": Prevalence,
        "remission_rate": SIRemission,
    }
}<|MERGE_RESOLUTION|>--- conflicted
+++ resolved
@@ -41,36 +41,17 @@
         pass
 
     @abstractmethod
-<<<<<<< HEAD
-    def get_measure_data_from_artifact(
-        self, *args: Any, **kwargs: Any
-    ) -> DataFrame[SingleNumericColumn]:
-=======
-    def get_measure_data_from_artifact(self, *args, **kwargs) -> pd.DataFrame:
->>>>>>> 689570c6
+    def get_measure_data_from_artifact(self, *args: Any, **kwargs: Any) -> pd.DataFrame:
         """Process artifact data into a format suitable for calculations."""
         pass
 
     @abstractmethod
-<<<<<<< HEAD
-    def get_measure_data_from_sim(
-        self, *args: Any, **kwargs: Any
-    ) -> DataFrame[SingleNumericColumn]:
+    def get_measure_data_from_sim(self, *args: Any, **kwargs: Any) -> pd.DataFrame:
         """Process raw simulation data into a format suitable for calculations."""
         pass
 
     @pa.check_types
-    def get_measure_data(
-        self, source: DataSource, *args: Any, **kwargs: Any
-    ) -> DataFrame[SingleNumericColumn]:
-=======
-    def get_measure_data_from_sim(self, *args, **kwargs) -> pd.DataFrame:
-        """Process raw simulation data into a format suitable for calculations."""
-        pass
-
-    @check_io(out=SingleNumericColumn)
-    def get_measure_data(self, source: DataSource, *args, **kwargs) -> pd.DataFrame:
->>>>>>> 689570c6
+    def get_measure_data(self, source: DataSource, *args: Any, **kwargs: Any) -> pd.DataFrame:
         """Process data from the specified source into a format suitable for calculations."""
         if source == DataSource.SIM:
             return self.get_measure_data_from_sim(*args, **kwargs)
@@ -111,18 +92,6 @@
             "artifact_data": self.measure_key,
         }
 
-<<<<<<< HEAD
-    @pa.check_types
-    def get_measure_data_from_artifact(
-        self, artifact_data: DataFrame[SingleNumericColumn]
-    ) -> DataFrame[SingleNumericColumn]:
-        return artifact_data
-
-    @pa.check_types
-    def get_measure_data_from_ratio(
-        self, ratio_data: DataFrame[RatioData]
-    ) -> DataFrame[SingleNumericColumn]:
-=======
     @abstractmethod
     def get_ratio_data_from_sim(
         self,
@@ -138,23 +107,15 @@
 
     @check_io(ratio_data=RatioData, out=SingleNumericColumn)
     def get_measure_data_from_ratio(self, ratio_data: pd.DataFrame) -> pd.DataFrame:
->>>>>>> 689570c6
         """Compute final measure data from split data."""
         return ratio(
             ratio_data,
             numerator=self.numerator.new_value_column_name,
             denominator=self.denominator.new_value_column_name,
-        ).pipe(DataFrame[SingleNumericColumn])
+        )
 
-<<<<<<< HEAD
     @pa.check_types
-    def get_measure_data_from_sim(
-        self, *args: Any, **kwargs: Any
-    ) -> DataFrame[SingleNumericColumn]:
-=======
-    @check_io(out=SingleNumericColumn)
-    def get_measure_data_from_sim(self, *args, **kwargs) -> pd.DataFrame:
->>>>>>> 689570c6
+    def get_measure_data_from_sim(self, *args: Any, **kwargs: Any) -> pd.DataFrame:
         """Process raw simulation data into a format suitable for calculations."""
         return self.get_measure_data_from_ratio(self.get_ratio_data_from_sim(*args, **kwargs))
 
@@ -172,9 +133,7 @@
         numerator_data, denominator_data = align_indexes([numerator_data, denominator_data])
         numerator_data = self.numerator.format_dataset(numerator_data)
         denominator_data = self.denominator.format_dataset(denominator_data)
-        return pd.concat([numerator_data, denominator_data], axis=1).pipe(
-            DataFrame[RatioData]
-        )
+        return pd.concat([numerator_data, denominator_data], axis=1)
 
 
 class Incidence(RatioMeasure):

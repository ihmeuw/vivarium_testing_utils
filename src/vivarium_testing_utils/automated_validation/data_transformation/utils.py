from __future__ import annotations

from typing import Any, Callable, TypeVar

import pandas as pd
import pandera as pa
from vivarium_inputs.globals import DEMOGRAPHIC_COLUMNS, VIVARIUM_COLUMNS

from vivarium_testing_utils.automated_validation.constants import INPUT_DATA_INDEX_NAMES

from vivarium_testing_utils.automated_validation.constants import (
    GBD_INDEX_ORDER,
    INPUT_DATA_INDEX_NAMES,
)

F = TypeVar("F", bound=Callable[..., Any])


def check_io(**model_dict: type) -> Callable[[F], F]:
    """A wrapper for pa.check_io that automatically converts SchemaModels to schemas.

    Parameters
    ----------
    **model_dict
        Keyword arguments where keys are parameter names and values
        are SchemaModel classes or schema objects.

    Returns
    -------
        A decorator function that wraps the target function with pa.check_io.
    """
    # Convert any SchemaModel classes to schemas
    schema_dict = {}
    for key, value in model_dict.items():
        # Check if it's a SchemaModel class (not instance) and has to_schema method
        if hasattr(value, "to_schema") and callable(value.to_schema):
            schema_dict[key] = value.to_schema()
        else:
            # If it's already a schema or something else, use it as is
            schema_dict[key] = value

    # Return the decorator using pa.check_io with the converted schemas
    return pa.check_io(**schema_dict)


# TODO: Remove this function and references when we can support Series schemas
# more easily
def series_to_dataframe(series: pd.Series[float]) -> pd.DataFrame:
    """Convert a Series to a DataFrame with the Series values as a single column."""
    return series.to_frame(name="value")


def drop_extra_columns(raw_gbd: pd.DataFrame, data_key: str) -> pd.DataFrame:
    """Format the output of a get_draws call to have expect index and value columns."""

    value_cols = [col for col in raw_gbd.columns if "draw" in col]
    # Population structure only has "population"
    # Data should only have a "value" column when cached. Draws get converted when cached
    if data_key == "population.structure":
        # Population structure has only "population" column. Rename it
        raw_gbd = raw_gbd.rename(columns={"population": "value"})
        if "value" in raw_gbd.columns:
            value_cols = ["value"]
    if not value_cols:
        raise ValueError(
            f"No value columns found in the data. Columns found: {raw_gbd.columns.tolist()}"
        )

<<<<<<< HEAD
    gbd_cols = get_measure_index_names(GBD_INDEX_ORDER, data_key)
=======
    gbd_cols = get_measure_index_names(data_key)
>>>>>>> a8da17b0
    columns_to_keep = [col for col in raw_gbd.columns if col in gbd_cols + value_cols]
    return raw_gbd[columns_to_keep]


def set_gbd_index(data: pd.DataFrame, data_key: str) -> pd.DataFrame:
    """Set the index of a GBD DataFrame based on the data key."""
<<<<<<< HEAD
    gbd_cols = get_measure_index_names(GBD_INDEX_ORDER, data_key)
=======
    gbd_cols = get_measure_index_names(data_key)
>>>>>>> a8da17b0

    # CAUSE_ID is expected to be a column when Vivarium Inputs maps all of the IDs to values.
    index_cols = [
        col
        for col in gbd_cols
        if col in data.columns and col != INPUT_DATA_INDEX_NAMES.CAUSE_ID
    ]

    formatted = data.set_index(index_cols)
    return formatted


def set_validation_index(data: pd.DataFrame) -> pd.DataFrame:
    """Set the index of cached validation data to expected columns."""
    # Data should only have a "value" column when cached. Draws get converted when cached
    extra_columns = [col for col in data.columns if "draw" not in col and "value" not in col]
    # Preserve existing index order and add extra columns
    sorted_data_index = [n for n in data.index.names]
    sorted_data_index.extend([col for col in extra_columns if col not in sorted_data_index])
    # Reset index to convert existing index to columns, then set new index
    data = data.reset_index()
    data = data.set_index(sorted_data_index)

    return data


<<<<<<< HEAD
def get_measure_index_names(
    columns: list[str], data_key: str, already_mapped: bool = False
) -> list[str]:
    """Get the expected index names for a given data key."""
    measure = data_key.split(".")[-1]
    measure_cols = columns.copy()
    if measure in ["exposure", "relative_risk"]:
        measure_cols.append(INPUT_DATA_INDEX_NAMES.PARAMETER)
    if measure == "relative_risk":
        if not already_mapped:
=======
def get_measure_index_names(data_key: str, data_schema: str = "gbd") -> list[str]:
    """Get the expected index names for a given data key.

    Parameters
    ----------
    data_key
        The data key to get the index names for.
    data_schema
        The data schema type. Either "gbd" or "vivarium". Defaults to "gbd".

    Returns
    -------
        The list of expected index names for the given data key and data schema pair.
    """

    measure = data_key.split(".")[-1]
    if data_schema == "gbd":
        measure_cols = list(DEMOGRAPHIC_COLUMNS)
    else:
        measure_cols = list(VIVARIUM_COLUMNS)
    if measure in ["exposure", "relative_risk"]:
        measure_cols.append(INPUT_DATA_INDEX_NAMES.PARAMETER)
    if measure == "relative_risk":
        if data_schema == "gbd":
>>>>>>> a8da17b0
            measure_cols.append(INPUT_DATA_INDEX_NAMES.CAUSE_ID)
        else:
            measure_cols.append(INPUT_DATA_INDEX_NAMES.AFFECTED_ENTITY)

    return measure_cols<|MERGE_RESOLUTION|>--- conflicted
+++ resolved
@@ -7,11 +7,6 @@
 from vivarium_inputs.globals import DEMOGRAPHIC_COLUMNS, VIVARIUM_COLUMNS
 
 from vivarium_testing_utils.automated_validation.constants import INPUT_DATA_INDEX_NAMES
-
-from vivarium_testing_utils.automated_validation.constants import (
-    GBD_INDEX_ORDER,
-    INPUT_DATA_INDEX_NAMES,
-)
 
 F = TypeVar("F", bound=Callable[..., Any])
 
@@ -66,22 +61,14 @@
             f"No value columns found in the data. Columns found: {raw_gbd.columns.tolist()}"
         )
 
-<<<<<<< HEAD
-    gbd_cols = get_measure_index_names(GBD_INDEX_ORDER, data_key)
-=======
     gbd_cols = get_measure_index_names(data_key)
->>>>>>> a8da17b0
     columns_to_keep = [col for col in raw_gbd.columns if col in gbd_cols + value_cols]
     return raw_gbd[columns_to_keep]
 
 
 def set_gbd_index(data: pd.DataFrame, data_key: str) -> pd.DataFrame:
     """Set the index of a GBD DataFrame based on the data key."""
-<<<<<<< HEAD
-    gbd_cols = get_measure_index_names(GBD_INDEX_ORDER, data_key)
-=======
     gbd_cols = get_measure_index_names(data_key)
->>>>>>> a8da17b0
 
     # CAUSE_ID is expected to be a column when Vivarium Inputs maps all of the IDs to values.
     index_cols = [
@@ -108,18 +95,6 @@
     return data
 
 
-<<<<<<< HEAD
-def get_measure_index_names(
-    columns: list[str], data_key: str, already_mapped: bool = False
-) -> list[str]:
-    """Get the expected index names for a given data key."""
-    measure = data_key.split(".")[-1]
-    measure_cols = columns.copy()
-    if measure in ["exposure", "relative_risk"]:
-        measure_cols.append(INPUT_DATA_INDEX_NAMES.PARAMETER)
-    if measure == "relative_risk":
-        if not already_mapped:
-=======
 def get_measure_index_names(data_key: str, data_schema: str = "gbd") -> list[str]:
     """Get the expected index names for a given data key.
 
@@ -144,7 +119,6 @@
         measure_cols.append(INPUT_DATA_INDEX_NAMES.PARAMETER)
     if measure == "relative_risk":
         if data_schema == "gbd":
->>>>>>> a8da17b0
             measure_cols.append(INPUT_DATA_INDEX_NAMES.CAUSE_ID)
         else:
             measure_cols.append(INPUT_DATA_INDEX_NAMES.AFFECTED_ENTITY)

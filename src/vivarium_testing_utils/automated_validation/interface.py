from __future__ import annotations

from pathlib import Path

import pandas as pd

from vivarium_testing_utils.automated_validation import plot_utils
from vivarium_testing_utils.automated_validation.comparison import Comparison, FuzzyComparison
from vivarium_testing_utils.automated_validation.data_loader import DataLoader, DataSource
from vivarium_testing_utils.automated_validation.data_transformation.measures import (
    MEASURE_KEY_MAPPINGS,
    Measure,
)


class ValidationContext:
    def __init__(self, results_dir: str | Path, age_groups: pd.DataFrame | None):
<<<<<<< HEAD
        self._data_loader = DataLoader(results_dir)
=======
        self._data_loader = DataLoader(Path(results_dir))
>>>>>>> c55c9ae0
        self.comparisons: dict[str, Comparison] = {}

    def get_sim_outputs(self) -> list[str]:
        """Get a list of the datasets available in the given simulation output directory."""
        return self._data_loader.get_sim_outputs()

    def get_artifact_keys(self) -> list[str]:
        """Get a list of the artifact keys available to compare against."""
        return self._data_loader.get_artifact_keys()

    def get_raw_dataset(self, dataset_key: str, source: str) -> pd.DataFrame:
        """Return a copy of the dataset for manual inspection."""
        return self._data_loader.get_dataset(dataset_key, DataSource.from_str(source))

    def upload_custom_data(
        self, dataset_key: str, data: pd.DataFrame | pd.Series[float]
    ) -> None:
        """Upload a custom DataFrame or Series to the context given by a dataset key."""
        if isinstance(data, pd.Series):
            data = data.to_frame(name="value")
        self._data_loader.upload_custom_data(dataset_key, data)

    def add_comparison(
        self,
        measure_key: str,
        test_source: str,
        ref_source: str,
        stratifications: list[str] = [],
    ) -> None:
        """Add a comparison to the context given a measure key and data sources."""
        entity_type, entity, measure_name = measure_key.split(".")
        measure = MEASURE_KEY_MAPPINGS[entity_type][measure_name](entity)

        test_source_enum = DataSource.from_str(test_source)

        if not test_source_enum == DataSource.SIM:
            raise NotImplementedError(
                f"Comparison for {test_source} source not implemented. Must be SIM."
            )
        test_raw_datasets = self._get_raw_datasets_from_source(measure, test_source_enum)
        test_data = measure.get_ratio_data_from_sim(
            **test_raw_datasets,
        )

        ref_source_enum = DataSource.from_str(ref_source)
        ref_raw_datasets = self._get_raw_datasets_from_source(measure, ref_source_enum)
        ref_data = measure.get_measure_data(ref_source_enum, **ref_raw_datasets)
        comparison = FuzzyComparison(
            measure,
            test_data,
            ref_data,
            stratifications,
        )
        self.comparisons[measure_key] = comparison

    def verify(self, comparison_key: str, stratifications: list[str] = []):  # type: ignore[no-untyped-def]
        self.comparisons[comparison_key].verify(stratifications)

<<<<<<< HEAD
    def summarize(self, comparison_key: str, stratifications: list[str] = []):
        self.comparisons[comparison_key].summarize(stratifications)

    def heads(self, comparison_key: str, stratifications: list[str] = []):
        self.comparisons[comparison_key].heads(stratifications)

    def plot_comparison(self, comparison_key: str, type: str, **kwargs):
=======
    def plot_comparison(self, comparison_key: str, type: str, **kwargs):  # type: ignore[no-untyped-def]
>>>>>>> c55c9ae0
        return plot_utils.plot_comparison(self.comparisons[comparison_key], type, kwargs)

    def generate_comparisons(self):  # type: ignore[no-untyped-def]
        raise NotImplementedError

    def verify_all(self):  # type: ignore[no-untyped-def]
        for comparison in self.comparisons.values():
            comparison.verify()

    def plot_all(self):  # type: ignore[no-untyped-def]
        raise NotImplementedError

    def get_results(self, verbose: bool = False):  # type: ignore[no-untyped-def]
        raise NotImplementedError

    def _get_raw_datasets_from_source(
        self, measure: Measure, source: DataSource
    ) -> dict[str, pd.DataFrame]:
        """Get the raw datasets from the given source."""
        return {
            dataset_name: self._data_loader.get_dataset(dataset_key, source)
            for dataset_name, dataset_key in measure.get_required_datasets(source).items()
        }<|MERGE_RESOLUTION|>--- conflicted
+++ resolved
@@ -15,11 +15,7 @@
 
 class ValidationContext:
     def __init__(self, results_dir: str | Path, age_groups: pd.DataFrame | None):
-<<<<<<< HEAD
-        self._data_loader = DataLoader(results_dir)
-=======
         self._data_loader = DataLoader(Path(results_dir))
->>>>>>> c55c9ae0
         self.comparisons: dict[str, Comparison] = {}
 
     def get_sim_outputs(self) -> list[str]:
@@ -78,17 +74,13 @@
     def verify(self, comparison_key: str, stratifications: list[str] = []):  # type: ignore[no-untyped-def]
         self.comparisons[comparison_key].verify(stratifications)
 
-<<<<<<< HEAD
     def summarize(self, comparison_key: str, stratifications: list[str] = []):
         self.comparisons[comparison_key].summarize(stratifications)
 
     def heads(self, comparison_key: str, stratifications: list[str] = []):
         self.comparisons[comparison_key].heads(stratifications)
 
-    def plot_comparison(self, comparison_key: str, type: str, **kwargs):
-=======
     def plot_comparison(self, comparison_key: str, type: str, **kwargs):  # type: ignore[no-untyped-def]
->>>>>>> c55c9ae0
         return plot_utils.plot_comparison(self.comparisons[comparison_key], type, kwargs)
 
     def generate_comparisons(self):  # type: ignore[no-untyped-def]

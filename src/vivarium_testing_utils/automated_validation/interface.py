--- conflicted
+++ resolved
@@ -12,10 +12,6 @@
 
 from vivarium_testing_utils.automated_validation.bundle import RatioMeasureDataBundle
 from vivarium_testing_utils.automated_validation.comparison import Comparison, FuzzyComparison
-from vivarium_testing_utils.automated_validation.constants import (
-    INPUT_DATA_INDEX_NAMES,
-    VIVARIUM_INDEX_ORDER,
-)
 from vivarium_testing_utils.automated_validation.data_loader import DataLoader, DataSource
 from vivarium_testing_utils.automated_validation.data_transformation import measures
 from vivarium_testing_utils.automated_validation.data_transformation.measures import (
@@ -367,14 +363,7 @@
             The sorted DataFrame.
         """
 
-<<<<<<< HEAD
-        expected_order = get_measure_index_names(
-            VIVARIUM_INDEX_ORDER, comparison_key, already_mapped=True
-        )
-
-=======
         expected_order = get_measure_index_names(comparison_key, "vivarium")
->>>>>>> 44f7eacb
         ordered_cols = [col for col in expected_order if col in data.index.names]
         extra_idx_cols = [col for col in data.index.names if col not in ordered_cols]
         sorted_index = ordered_cols + extra_idx_cols

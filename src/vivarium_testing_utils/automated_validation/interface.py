--- conflicted
+++ resolved
@@ -327,17 +327,10 @@
         self, data_key: str, data: pd.DataFrame, overwrite: bool = False
     ) -> None:
         """Upload the output of a get_draws call to the context given by a data key."""
-<<<<<<< HEAD
-        mapped_data: pd.DataFrame = self._format_to_vivarium_inputs_conventions(
-            data, data_key
-        )
-        formatted_data = set_validation_index(mapped_data)
-=======
         formatted_data: pd.DataFrame = self._format_to_vivarium_inputs_conventions(
             data, data_key
         )
         formatted_data = set_validation_index(formatted_data)
->>>>>>> c1bc3de2
         self.data_loader.cache_gbd_data(data_key, formatted_data, overwrite=overwrite)
 
     def _format_to_vivarium_inputs_conventions(

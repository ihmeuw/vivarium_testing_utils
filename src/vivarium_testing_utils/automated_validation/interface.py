from __future__ import annotations

from pathlib import Path
from typing import Any, Collection, Literal

import pandas as pd
from matplotlib.figure import Figure

from vivarium_testing_utils.automated_validation.comparison import Comparison, FuzzyComparison
from vivarium_testing_utils.automated_validation.data_loader import DataLoader, DataSource
from vivarium_testing_utils.automated_validation.data_transformation import (
    age_groups,
    measures,
)
from vivarium_testing_utils.automated_validation.data_transformation.measures import (
    CategoricalRelativeRisk,
    Measure,
    RatioMeasure,
)
from vivarium_testing_utils.automated_validation.visualization import plot_utils


class ValidationContext:
    def __init__(self, results_dir: str | Path, scenario_columns: Collection[str] = ()):
        self._data_loader = DataLoader(Path(results_dir))
        self.comparisons: dict[str, Comparison] = {}
        self.age_groups = self._get_age_groups()
        self.scenario_columns = scenario_columns

    def get_sim_outputs(self) -> list[str]:
        """Get a list of the datasets available in the given simulation output directory."""
        return self._data_loader.get_sim_outputs()

    def get_artifact_keys(self) -> list[str]:
        """Get a list of the artifact keys available to compare against."""
        return self._data_loader.get_artifact_keys()

    def get_raw_dataset(self, dataset_key: str, source: str) -> pd.DataFrame:
        """Return a copy of the dataset for manual inspection."""
        return self._data_loader.get_dataset(dataset_key, DataSource.from_str(source))

    def upload_custom_data(
        self, dataset_key: str, data: pd.DataFrame | pd.Series[float]
    ) -> None:
        """Upload a custom DataFrame or Series to the context given by a dataset key."""
        if isinstance(data, pd.Series):
            data = data.to_frame(name="value")
        self._data_loader.upload_custom_data(dataset_key, data)

    def add_comparison(
        self,
        measure_key: str,
        test_source: str,
        ref_source: str,
        test_scenarios: dict[str, str] = {},
        ref_scenarios: dict[str, str] = {},
        stratifications: list[str] = [],
    ) -> None:
        """Add a comparison to the context given a measure key and data sources."""
<<<<<<< HEAD
        measure = measures.get_measure_from_key(measure_key, list(self.scenario_columns))
=======
        if measure_key.endswith(".relative_risk"):
            raise ValueError(
                f"For relative risk measures, use 'add_relative_risk_comparison' instead. "
                f"Got measure_key='{measure_key}'"
            )

        measure = measures.get_measure_from_key(measure_key, list(self.scenario_columns))
        self._add_comparison_with_measure(
            measure, test_source, ref_source, test_scenarios, ref_scenarios, stratifications
        )

    def add_relative_risk_comparison(
        self,
        risk_factor: str,
        affected_entity: str,
        affected_measure: str,
        test_source: str,
        ref_source: str,
        test_scenarios: dict[str, str] = {},
        ref_scenarios: dict[str, str] = {},
        stratifications: list[str] = [],
        risk_stratification_column: str | None = None,
        risk_state_mapping: dict[str, str] | None = None,
    ) -> None:
        """Add a relative risk comparison to the context.

        Parameters
        ----------
        risk_factor
            The risk factor name (e.g., 'child_stunting')
        affected_entity
            The entity affected by the risk factor (e.g., 'cause.diarrheal_diseases')
        affected_measure
            The measure to calculate (e.g., 'excess_mortality_rate', 'incidence_rate')
        risk_stratification_column
            The column to use for stratifying the risk factor in simulation data (e.g., 'risk_factor')
        test_source
            Source for test data ('sim', 'artifact', or 'custom')
        ref_source
            Source for reference data ('sim', 'artifact', or 'custom')
        test_scenarios
            Dictionary of scenario filters for test data
        ref_scenarios
            Dictionary of scenario filters for reference data
        stratifications
            List of stratification columns
        """

        measure = CategoricalRelativeRisk(
            risk_factor,
            affected_entity,
            affected_measure,
            risk_stratification_column,
            risk_state_mapping,
        )
        self._add_comparison_with_measure(
            measure, test_source, ref_source, test_scenarios, ref_scenarios, stratifications
        )

    def _add_comparison_with_measure(
        self,
        measure: Measure,
        test_source: str,
        ref_source: str,
        test_scenarios: dict[str, str] = {},
        ref_scenarios: dict[str, str] = {},
        stratifications: list[str] = [],
    ) -> None:
        """Internal method to add a comparison with a pre-constructed measure."""
>>>>>>> 433373c9

        test_source_enum = DataSource.from_str(test_source)
        ref_source_enum = DataSource.from_str(ref_source)

        if not test_source_enum == DataSource.SIM:
            raise NotImplementedError(
                f"Comparison for {test_source} source not implemented. Must be SIM."
            )

        # Check if the measure is a RatioMeasure for FuzzyComparison
        if not isinstance(measure, RatioMeasure):
            raise NotImplementedError(
                f"Measure {measure.measure_key} is not a RatioMeasure. Only RatioMeasures are currently supported for comparisons."
            )

        for source, scenarios in (
            (test_source_enum, test_scenarios),
            (ref_source_enum, ref_scenarios),
        ):
            if source == DataSource.SIM and set(scenarios.keys()) != set(
                self.scenario_columns
            ):
                raise ValueError(
                    f"Each simulation comparison subject must choose a specific scenario. "
                    f"You are missing scenarios for: {set(self.scenario_columns) - set(scenarios.keys())}."
                )

        test_raw_datasets = self._get_raw_datasets_from_source(measure, test_source_enum)
<<<<<<< HEAD
        test_raw_datasets = {
            dataset_name: age_groups.format_dataframe_from_age_bin_df(
                dataset, self.age_groups
            )
            for dataset_name, dataset in test_raw_datasets.items()
        }
        test_datasets = measure.get_ratio_datasets_from_sim(
            **test_raw_datasets,
        )

        ref_raw_datasets = self._get_raw_datasets_from_source(measure, ref_source_enum)
        ref_raw_datasets = {
            dataset_name: age_groups.format_dataframe_from_age_bin_df(
                dataset, self.age_groups
            )
            for dataset_name, dataset in ref_raw_datasets.items()
=======
        test_datasets = measure.get_ratio_datasets_from_sim(
            **test_raw_datasets,
        )
        test_datasets = {
            dataset_name: age_groups.format_dataframe_from_age_bin_df(
                dataset, self.age_groups
            )
            for dataset_name, dataset in test_datasets.items()
>>>>>>> 433373c9
        }
        ref_raw_datasets = self._get_raw_datasets_from_source(measure, ref_source_enum)
        ref_data = measure.get_measure_data(ref_source_enum, **ref_raw_datasets)
        ref_data = age_groups.format_dataframe_from_age_bin_df(ref_data, self.age_groups)

        comparison = FuzzyComparison(
            measure=measure,
            test_source=test_source_enum,
            test_datasets=test_datasets,
            reference_source=ref_source_enum,
            reference_data=ref_data,
            test_scenarios=test_scenarios,
            reference_scenarios=ref_scenarios,
            stratifications=stratifications,
        )
        self.comparisons[measure.measure_key] = comparison

    def verify(self, comparison_key: str, stratifications: Collection[str] = ()):  # type: ignore[no-untyped-def]
        self.comparisons[comparison_key].verify(stratifications)

    def metadata(self, comparison_key: str) -> pd.DataFrame:
        return self.comparisons[comparison_key].metadata

    def get_frame(
        self,
        comparison_key: str,
        stratifications: Collection[str] = (),
        num_rows: int | Literal["all"] = 10,
        sort_by: str = "",
        ascending: bool = False,
        aggregate_draws: bool = False,
    ) -> pd.DataFrame:
        """Get a DataFrame of the comparison data, with naive comparison of the test and reference.

        Parameters:
        -----------
        comparison_key
            The key of the comparison for which to get the data
        stratifications
            The stratifications to use for the comparison
        num_rows
            The number of rows to return. If "all", return all rows.
        sort_by
            The column to sort by. Default is "percent_error" for non-aggregated data, and no sorting for aggregated data.
        ascending
            Whether to sort in ascending order. Default is False.
        aggregate_draws
            If True, aggregate over draws to show means and 95% uncertainty intervals.
        Returns:
        --------
        A DataFrame of the comparison data.
        """
        if (isinstance(num_rows, int) and num_rows > 0) or num_rows == "all":
            return self.comparisons[comparison_key].get_frame(
                stratifications, num_rows, sort_by, ascending, aggregate_draws
            )
        else:
            raise ValueError("num_rows must be a positive integer or literal 'all'")

    def plot_comparison(
        self, comparison_key: str, type: str, condition: dict[str, Any] = {}, **kwargs: Any
    ) -> Figure | list[Figure]:
        return plot_utils.plot_comparison(
            self.comparisons[comparison_key], type, condition, **kwargs
        )

    def generate_comparisons(self):  # type: ignore[no-untyped-def]
        raise NotImplementedError

    def verify_all(self):  # type: ignore[no-untyped-def]
        for comparison in self.comparisons.values():
            comparison.verify()

    def plot_all(self):  # type: ignore[no-untyped-def]
        raise NotImplementedError

    def get_results(self, verbose: bool = False):  # type: ignore[no-untyped-def]
        raise NotImplementedError

    # TODO MIC-6047 Let user pass in custom age groups
    def _get_age_groups(self) -> pd.DataFrame:
        """Get the age groups from the given DataFrame or from the artifact."""
        from vivarium.framework.artifact.artifact import ArtifactException

        try:
            age_groups = self._data_loader.get_dataset(
                "population.age_bins", DataSource.ARTIFACT
            )
        # If we can't find the age groups in the artifact, get them directly from vivarium inputs
        except ArtifactException:
            from vivarium_inputs import get_age_bins

            age_groups = get_age_bins()

        # mypy wants this to do type narrowing
        if age_groups is None:
            raise ValueError(
                "No age groups found. Please provide a DataFrame or use the artifact."
            )
            # relabel index level age_group_name to age_group

        return age_groups.rename_axis(index={"age_group_name": "age_group"})

    def _get_raw_datasets_from_source(
        self, measure: Measure, source: DataSource
    ) -> dict[str, pd.DataFrame]:
        """Get the raw datasets from the given source."""
        return {
            dataset_name: self._data_loader.get_dataset(dataset_key, source)
            for dataset_name, dataset_key in measure.get_required_datasets(source).items()
        }<|MERGE_RESOLUTION|>--- conflicted
+++ resolved
@@ -57,9 +57,6 @@
         stratifications: list[str] = [],
     ) -> None:
         """Add a comparison to the context given a measure key and data sources."""
-<<<<<<< HEAD
-        measure = measures.get_measure_from_key(measure_key, list(self.scenario_columns))
-=======
         if measure_key.endswith(".relative_risk"):
             raise ValueError(
                 f"For relative risk measures, use 'add_relative_risk_comparison' instead. "
@@ -129,7 +126,6 @@
         stratifications: list[str] = [],
     ) -> None:
         """Internal method to add a comparison with a pre-constructed measure."""
->>>>>>> 433373c9
 
         test_source_enum = DataSource.from_str(test_source)
         ref_source_enum = DataSource.from_str(ref_source)
@@ -158,24 +154,6 @@
                 )
 
         test_raw_datasets = self._get_raw_datasets_from_source(measure, test_source_enum)
-<<<<<<< HEAD
-        test_raw_datasets = {
-            dataset_name: age_groups.format_dataframe_from_age_bin_df(
-                dataset, self.age_groups
-            )
-            for dataset_name, dataset in test_raw_datasets.items()
-        }
-        test_datasets = measure.get_ratio_datasets_from_sim(
-            **test_raw_datasets,
-        )
-
-        ref_raw_datasets = self._get_raw_datasets_from_source(measure, ref_source_enum)
-        ref_raw_datasets = {
-            dataset_name: age_groups.format_dataframe_from_age_bin_df(
-                dataset, self.age_groups
-            )
-            for dataset_name, dataset in ref_raw_datasets.items()
-=======
         test_datasets = measure.get_ratio_datasets_from_sim(
             **test_raw_datasets,
         )
@@ -184,7 +162,6 @@
                 dataset, self.age_groups
             )
             for dataset_name, dataset in test_datasets.items()
->>>>>>> 433373c9
         }
         ref_raw_datasets = self._get_raw_datasets_from_source(measure, ref_source_enum)
         ref_data = measure.get_measure_data(ref_source_enum, **ref_raw_datasets)

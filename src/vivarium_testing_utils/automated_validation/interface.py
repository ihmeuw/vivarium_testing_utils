from __future__ import annotations

from pathlib import Path
from typing import Any, Collection, Literal

import pandas as pd
from matplotlib.figure import Figure

from vivarium_testing_utils.automated_validation.comparison import Comparison, FuzzyComparison
from vivarium_testing_utils.automated_validation.data_loader import DataLoader, DataSource
from vivarium_testing_utils.automated_validation.data_transformation import (
    age_groups,
    measures,
)
from vivarium_testing_utils.automated_validation.data_transformation.measures import (
    CategoricalRelativeRisk,
    Measure,
    RatioMeasure,
)
from vivarium_testing_utils.automated_validation.visualization import plot_utils


class ValidationContext:
    def __init__(self, results_dir: str | Path, scenario_columns: Collection[str] = ()):
        self._data_loader = DataLoader(Path(results_dir))
        self.comparisons: dict[str, Comparison] = {}
        self.age_groups = self._get_age_groups()
        self.scenario_columns = scenario_columns

    def get_sim_outputs(self) -> list[str]:
        """Get a list of the datasets available in the given simulation output directory."""
        return self._data_loader.get_sim_outputs()

    def get_artifact_keys(self) -> list[str]:
        """Get a list of the artifact keys available to compare against."""
        return self._data_loader.get_artifact_keys()

    def get_raw_dataset(self, dataset_key: str, source: str) -> pd.DataFrame:
        """Return a copy of the dataset for manual inspection."""
        return self._data_loader.get_dataset(dataset_key, DataSource.from_str(source))

    def upload_custom_data(
        self, dataset_key: str, data: pd.DataFrame | pd.Series[float]
    ) -> None:
        """Upload a custom DataFrame or Series to the context given by a dataset key."""
        if isinstance(data, pd.Series):
            data = data.to_frame(name="value")
        self._data_loader.upload_custom_data(dataset_key, data)

    def add_comparison(
        self,
        measure_key: str,
        test_source: str,
        ref_source: str,
        test_scenarios: dict[str, str] = {},
        ref_scenarios: dict[str, str] = {},
        stratifications: list[str] = [],
    ) -> None:
        """Add a comparison to the context given a measure key and data sources."""
<<<<<<< HEAD
        measure = measures.get_measure_from_key(measure_key, list(self.scenario_columns))
=======
        if measure_key.endswith(".relative_risk"):
            raise ValueError(
                f"For relative risk measures, use 'add_relative_risk_comparison' instead. "
                f"Got measure_key='{measure_key}'"
            )

        measure = get_measure_from_key(measure_key, list(self.scenario_columns))
        self._add_comparison_with_measure(
            measure, test_source, ref_source, test_scenarios, ref_scenarios, stratifications
        )

    def add_relative_risk_comparison(
        self,
        risk_factor: str,
        affected_entity: str,
        affected_measure: str,
        test_source: str,
        ref_source: str,
        test_scenarios: dict[str, str] = {},
        ref_scenarios: dict[str, str] = {},
        stratifications: list[str] = [],
        risk_stratification_column: str | None = None,
        risk_state_mapping: dict[str, str] | None = None,
    ) -> None:
        """Add a relative risk comparison to the context.

        Parameters
        ----------
        risk_factor
            The risk factor name (e.g., 'child_stunting')
        affected_entity
            The entity affected by the risk factor (e.g., 'cause.diarrheal_diseases')
        affected_measure
            The measure to calculate (e.g., 'excess_mortality_rate', 'incidence_rate')
        risk_stratification_column
            The column to use for stratifying the risk factor in simulation data (e.g., 'risk_factor')
        test_source
            Source for test data ('sim', 'artifact', or 'custom')
        ref_source
            Source for reference data ('sim', 'artifact', or 'custom')
        test_scenarios
            Dictionary of scenario filters for test data
        ref_scenarios
            Dictionary of scenario filters for reference data
        stratifications
            List of stratification columns
        """

        measure = CategoricalRelativeRisk(
            risk_factor,
            affected_entity,
            affected_measure,
            risk_stratification_column,
            risk_state_mapping,
        )
        self._add_comparison_with_measure(
            measure, test_source, ref_source, test_scenarios, ref_scenarios, stratifications
        )

    def _add_comparison_with_measure(
        self,
        measure: Measure,
        test_source: str,
        ref_source: str,
        test_scenarios: dict[str, str] = {},
        ref_scenarios: dict[str, str] = {},
        stratifications: list[str] = [],
    ) -> None:
        """Internal method to add a comparison with a pre-constructed measure."""
>>>>>>> fd0d4d9f

        test_source_enum = DataSource.from_str(test_source)
        ref_source_enum = DataSource.from_str(ref_source)

        if not test_source_enum == DataSource.SIM:
            raise NotImplementedError(
                f"Comparison for {test_source} source not implemented. Must be SIM."
            )

        # Check if the measure is a RatioMeasure for FuzzyComparison
        if not isinstance(measure, RatioMeasure):
            raise NotImplementedError(
                f"Measure {measure.measure_key} is not a RatioMeasure. Only RatioMeasures are currently supported for comparisons."
            )

        for source, scenarios in (
            (test_source_enum, test_scenarios),
            (ref_source_enum, ref_scenarios),
        ):
            if source == DataSource.SIM and set(scenarios.keys()) != set(
                self.scenario_columns
            ):
                raise ValueError(
                    f"Each simulation comparison subject must choose a specific scenario. "
                    f"You are missing scenarios for: {set(self.scenario_columns) - set(scenarios.keys())}."
                )

        test_raw_datasets = self._get_raw_datasets_from_source(measure, test_source_enum)
<<<<<<< HEAD
        test_raw_datasets = {
            dataset_name: age_groups.format_dataframe_from_age_bin_df(
                dataset, self.age_groups
            )
            for dataset_name, dataset in test_raw_datasets.items()
        }
        test_datasets = measure.get_ratio_datasets_from_sim(
            **test_raw_datasets,
        )

        ref_raw_datasets = self._get_raw_datasets_from_source(measure, ref_source_enum)
        ref_raw_datasets = {
            dataset_name: age_groups.format_dataframe_from_age_bin_df(
                dataset, self.age_groups
            )
            for dataset_name, dataset in ref_raw_datasets.items()
=======
        test_datasets = measure.get_ratio_datasets_from_sim(
            **test_raw_datasets,
        )
        test_datasets = {
            dataset_name: resolve_age_groups(dataset, self.age_groups)
            for dataset_name, dataset in test_datasets.items()
>>>>>>> fd0d4d9f
        }

        ref_raw_datasets = self._get_raw_datasets_from_source(measure, ref_source_enum)
        ref_data = measure.get_measure_data(ref_source_enum, **ref_raw_datasets)
        ref_data = resolve_age_groups(ref_data, self.age_groups)

        comparison = FuzzyComparison(
            measure=measure,
            test_source=test_source_enum,
            test_datasets=test_datasets,
            reference_source=ref_source_enum,
            reference_data=ref_data,
            test_scenarios=test_scenarios,
            reference_scenarios=ref_scenarios,
            stratifications=stratifications,
        )
        self.comparisons[measure.measure_key] = comparison

    def verify(self, comparison_key: str, stratifications: Collection[str] = ()):  # type: ignore[no-untyped-def]
        self.comparisons[comparison_key].verify(stratifications)

    def metadata(self, comparison_key: str) -> pd.DataFrame:
        return self.comparisons[comparison_key].metadata

    def get_frame(
        self,
        comparison_key: str,
        stratifications: Collection[str] = (),
        num_rows: int | Literal["all"] = 10,
        sort_by: str = "percent_error",
        ascending: bool = False,
    ) -> pd.DataFrame:
        """Get a DataFrame of the comparison data, with naive comparison of the test and reference.

        Parameters:
        -----------
        comparison_key
            The key of the comparison for which to get the data
        stratifications
            The stratifications to use for the comparison
        num_rows
            The number of rows to return. If "all", return all rows.
        sort_by
            The column to sort by. Default is "percent_error".
        ascending
            Whether to sort in ascending order. Default is False.
        Returns:
        --------
        A DataFrame of the comparison data.
        """
        if (isinstance(num_rows, int) and num_rows > 0) or num_rows == "all":
            return self.comparisons[comparison_key].get_diff(
                stratifications, num_rows, sort_by, ascending
            )
        else:
            raise ValueError("num_rows must be a positive integer or literal 'all'")

    def plot_comparison(
        self, comparison_key: str, type: str, condition: dict[str, Any] = {}, **kwargs: Any
    ) -> Figure | list[Figure]:
        return plot_utils.plot_comparison(
            self.comparisons[comparison_key], type, condition, **kwargs
        )

    def generate_comparisons(self):  # type: ignore[no-untyped-def]
        raise NotImplementedError

    def verify_all(self):  # type: ignore[no-untyped-def]
        for comparison in self.comparisons.values():
            comparison.verify()

    def plot_all(self):  # type: ignore[no-untyped-def]
        raise NotImplementedError

    def get_results(self, verbose: bool = False):  # type: ignore[no-untyped-def]
        raise NotImplementedError

    # TODO MIC-6047 Let user pass in custom age groups
    def _get_age_groups(self) -> pd.DataFrame:
        """Get the age groups from the given DataFrame or from the artifact."""
        from vivarium.framework.artifact.artifact import ArtifactException

        try:
            age_groups = self._data_loader.get_dataset(
                "population.age_bins", DataSource.ARTIFACT
            )
        # If we can't find the age groups in the artifact, get them directly from vivarium inputs
        except ArtifactException:
            from vivarium_inputs import get_age_bins

            age_groups = get_age_bins()

        # mypy wants this to do type narrowing
        if age_groups is None:
            raise ValueError(
                "No age groups found. Please provide a DataFrame or use the artifact."
            )
            # relabel index level age_group_name to age_group

        return age_groups.rename_axis(index={"age_group_name": "age_group"})

    def _get_raw_datasets_from_source(
        self, measure: Measure, source: DataSource
    ) -> dict[str, pd.DataFrame]:
        """Get the raw datasets from the given source."""
        return {
            dataset_name: self._data_loader.get_dataset(dataset_key, source)
            for dataset_name, dataset_key in measure.get_required_datasets(source).items()
        }<|MERGE_RESOLUTION|>--- conflicted
+++ resolved
@@ -57,16 +57,13 @@
         stratifications: list[str] = [],
     ) -> None:
         """Add a comparison to the context given a measure key and data sources."""
-<<<<<<< HEAD
-        measure = measures.get_measure_from_key(measure_key, list(self.scenario_columns))
-=======
         if measure_key.endswith(".relative_risk"):
             raise ValueError(
                 f"For relative risk measures, use 'add_relative_risk_comparison' instead. "
                 f"Got measure_key='{measure_key}'"
             )
 
-        measure = get_measure_from_key(measure_key, list(self.scenario_columns))
+        measure = measures.get_measure_from_key(measure_key, list(self.scenario_columns))
         self._add_comparison_with_measure(
             measure, test_source, ref_source, test_scenarios, ref_scenarios, stratifications
         )
@@ -129,7 +126,6 @@
         stratifications: list[str] = [],
     ) -> None:
         """Internal method to add a comparison with a pre-constructed measure."""
->>>>>>> fd0d4d9f
 
         test_source_enum = DataSource.from_str(test_source)
         ref_source_enum = DataSource.from_str(ref_source)
@@ -158,36 +154,24 @@
                 )
 
         test_raw_datasets = self._get_raw_datasets_from_source(measure, test_source_enum)
-<<<<<<< HEAD
-        test_raw_datasets = {
+        test_datasets = measure.get_ratio_datasets_from_sim(
+            **test_raw_datasets,
+        )
+
+        test_datasets = {
             dataset_name: age_groups.format_dataframe_from_age_bin_df(
                 dataset, self.age_groups
             )
             for dataset_name, dataset in test_raw_datasets.items()
         }
-        test_datasets = measure.get_ratio_datasets_from_sim(
-            **test_raw_datasets,
-        )
-
         ref_raw_datasets = self._get_raw_datasets_from_source(measure, ref_source_enum)
         ref_raw_datasets = {
             dataset_name: age_groups.format_dataframe_from_age_bin_df(
                 dataset, self.age_groups
             )
             for dataset_name, dataset in ref_raw_datasets.items()
-=======
-        test_datasets = measure.get_ratio_datasets_from_sim(
-            **test_raw_datasets,
-        )
-        test_datasets = {
-            dataset_name: resolve_age_groups(dataset, self.age_groups)
-            for dataset_name, dataset in test_datasets.items()
->>>>>>> fd0d4d9f
         }
-
-        ref_raw_datasets = self._get_raw_datasets_from_source(measure, ref_source_enum)
         ref_data = measure.get_measure_data(ref_source_enum, **ref_raw_datasets)
-        ref_data = resolve_age_groups(ref_data, self.age_groups)
 
         comparison = FuzzyComparison(
             measure=measure,

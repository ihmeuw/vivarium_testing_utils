from __future__ import annotations

from pathlib import Path

import pandas as pd

from vivarium_testing_utils.automated_validation import plot_utils
from vivarium_testing_utils.automated_validation.comparison import Comparison, FuzzyComparison
from vivarium_testing_utils.automated_validation.data_loader import DataLoader, DataSource
from vivarium_testing_utils.automated_validation.data_transformation.measures import (
    MEASURE_KEY_MAPPINGS,
    Measure,
)
from vivarium_testing_utils.automated_validation.data_transformation.calculations import (
    align_datasets,
)
import vivarium_inputs as vi

class ValidationContext:
<<<<<<< HEAD

    def __init__(self, results_dir: str | Path, age_groups: pd.DataFrame | None = None):
        self._data_loader = DataLoader(results_dir)
        self.comparisons: dict[str, Comparison] = {}
        self.age_groups = self._get_age_groups(age_groups)
=======
    def __init__(self, results_dir: str | Path, age_groups: pd.DataFrame | None):
        self._data_loader = DataLoader(Path(results_dir))
        self.comparisons: dict[str, Comparison] = {}
>>>>>>> 431e3c33

    def get_sim_outputs(self) -> list[str]:
        """Get a list of the datasets available in the given simulation output directory."""
        return self._data_loader.get_sim_outputs()

    def get_artifact_keys(self) -> list[str]:
        """Get a list of the artifact keys available to compare against."""
        return self._data_loader.get_artifact_keys()

    def get_raw_dataset(self, dataset_key: str, source: str) -> pd.DataFrame:
        """Return a copy of the dataset for manual inspection."""
        return self._data_loader.get_dataset(dataset_key, DataSource.from_str(source))

    def upload_custom_data(
        self, dataset_key: str, data: pd.DataFrame | pd.Series[float]
    ) -> None:
        """Upload a custom DataFrame or Series to the context given by a dataset key."""
        if isinstance(data, pd.Series):
            data = data.to_frame(name="value")
        self._data_loader.upload_custom_data(dataset_key, data)

    def add_comparison(
        self,
        measure_key: str,
        test_source: str,
        ref_source: str,
        stratifications: list[str] = [],
    ) -> None:
        """Add a comparison to the context given a measure key and data sources."""
        entity_type, entity, measure_name = measure_key.split(".")
        measure = MEASURE_KEY_MAPPINGS[entity_type][measure_name](entity)

        test_source_enum = DataSource.from_str(test_source)

        if not test_source_enum == DataSource.SIM:
            raise NotImplementedError(
                f"Comparison for {test_source} source not implemented. Must be SIM."
            )
        test_raw_datasets = self._get_raw_datasets_from_source(measure, test_source_enum)
        test_data = measure.get_ratio_data_from_sim(
            **test_raw_datasets,
        )

<<<<<<< HEAD
        ref_source = DataSource.from_str(ref_source)
        ref_raw_datasets = self._get_raw_datasets_from_source(measure, ref_source)
        ref_data = measure.get_measure_data(ref_source, **ref_raw_datasets)

        test_data, ref_data = align_datasets(test_data, ref_data, self.age_groups)
=======
        ref_source_enum = DataSource.from_str(ref_source)
        ref_raw_datasets = self._get_raw_datasets_from_source(measure, ref_source_enum)
        ref_data = measure.get_measure_data(ref_source_enum, **ref_raw_datasets)
>>>>>>> 431e3c33
        comparison = FuzzyComparison(
            measure,
            test_data,
            ref_data,
            stratifications,
        )
        self.comparisons[measure_key] = comparison

    def verify(self, comparison_key: str, stratifications: list[str] = []):  # type: ignore[no-untyped-def]
        self.comparisons[comparison_key].verify(stratifications)

<<<<<<< HEAD
    def summarize(self, comparison_key: str):
        self.comparisons[comparison_key].summarize()

    def heads(self, comparison_key: str, stratifications: list[str] = []):
        self.comparisons[comparison_key].heads(stratifications)

    def plot_comparison(self, comparison_key: str, type: str, **kwargs):
=======
    def summarize(self, comparison_key: str, stratifications: list[str] = []):  # type: ignore[no-untyped-def]
        return self.comparisons[comparison_key].summarize(stratifications)

    def heads(self, comparison_key: str, stratifications: list[str] = []):  # type: ignore[no-untyped-def]
        self.comparisons[comparison_key].heads(stratifications)

    def plot_comparison(self, comparison_key: str, type: str, **kwargs):  # type: ignore[no-untyped-def]
>>>>>>> 431e3c33
        return plot_utils.plot_comparison(self.comparisons[comparison_key], type, kwargs)

    def generate_comparisons(self):  # type: ignore[no-untyped-def]
        raise NotImplementedError

    def verify_all(self):  # type: ignore[no-untyped-def]
        for comparison in self.comparisons.values():
            comparison.verify()

    def plot_all(self):  # type: ignore[no-untyped-def]
        raise NotImplementedError

    def get_results(self, verbose: bool = False):  # type: ignore[no-untyped-def]
        raise NotImplementedError

    def _get_age_groups(self, age_groups: pd.DataFrame | None) -> pd.DataFrame:
        """Get the age groups from the given DataFrame or from the artifact."""
        if age_groups is None:
            try:
                age_groups = self._data_loader.get_dataset(
                    "population.age_bins", DataSource.SIM
                )
            except KeyError:
                age_groups = vi.get_age_bins()
        return age_groups

    def _get_raw_datasets_from_source(
        self, measure: Measure, source: DataSource
    ) -> dict[str, pd.DataFrame]:
        """Get the raw datasets from the given source."""
        return {
            dataset_name: self._data_loader.get_dataset(dataset_key, source)
            for dataset_name, dataset_key in measure.get_required_datasets(source).items()
        }<|MERGE_RESOLUTION|>--- conflicted
+++ resolved
@@ -16,18 +16,13 @@
 )
 import vivarium_inputs as vi
 
+
 class ValidationContext:
-<<<<<<< HEAD
 
     def __init__(self, results_dir: str | Path, age_groups: pd.DataFrame | None = None):
         self._data_loader = DataLoader(results_dir)
         self.comparisons: dict[str, Comparison] = {}
         self.age_groups = self._get_age_groups(age_groups)
-=======
-    def __init__(self, results_dir: str | Path, age_groups: pd.DataFrame | None):
-        self._data_loader = DataLoader(Path(results_dir))
-        self.comparisons: dict[str, Comparison] = {}
->>>>>>> 431e3c33
 
     def get_sim_outputs(self) -> list[str]:
         """Get a list of the datasets available in the given simulation output directory."""
@@ -71,17 +66,11 @@
             **test_raw_datasets,
         )
 
-<<<<<<< HEAD
-        ref_source = DataSource.from_str(ref_source)
-        ref_raw_datasets = self._get_raw_datasets_from_source(measure, ref_source)
-        ref_data = measure.get_measure_data(ref_source, **ref_raw_datasets)
-
-        test_data, ref_data = align_datasets(test_data, ref_data, self.age_groups)
-=======
         ref_source_enum = DataSource.from_str(ref_source)
         ref_raw_datasets = self._get_raw_datasets_from_source(measure, ref_source_enum)
         ref_data = measure.get_measure_data(ref_source_enum, **ref_raw_datasets)
->>>>>>> 431e3c33
+
+        test_data, ref_data = align_datasets(test_data, ref_data, self.age_groups)
         comparison = FuzzyComparison(
             measure,
             test_data,
@@ -93,15 +82,6 @@
     def verify(self, comparison_key: str, stratifications: list[str] = []):  # type: ignore[no-untyped-def]
         self.comparisons[comparison_key].verify(stratifications)
 
-<<<<<<< HEAD
-    def summarize(self, comparison_key: str):
-        self.comparisons[comparison_key].summarize()
-
-    def heads(self, comparison_key: str, stratifications: list[str] = []):
-        self.comparisons[comparison_key].heads(stratifications)
-
-    def plot_comparison(self, comparison_key: str, type: str, **kwargs):
-=======
     def summarize(self, comparison_key: str, stratifications: list[str] = []):  # type: ignore[no-untyped-def]
         return self.comparisons[comparison_key].summarize(stratifications)
 
@@ -109,7 +89,6 @@
         self.comparisons[comparison_key].heads(stratifications)
 
     def plot_comparison(self, comparison_key: str, type: str, **kwargs):  # type: ignore[no-untyped-def]
->>>>>>> 431e3c33
         return plot_utils.plot_comparison(self.comparisons[comparison_key], type, kwargs)
 
     def generate_comparisons(self):  # type: ignore[no-untyped-def]

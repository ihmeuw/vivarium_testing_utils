--- conflicted
+++ resolved
@@ -61,15 +61,11 @@
                 f"Comparison for {test_source} source not implemented. Must be SIM."
             )
         test_raw_datasets = self._get_raw_datasets_from_source(measure, test_source_enum)
-<<<<<<< HEAD
         test_raw_datasets = {
             dataset_name: resolve_age_groups(dataset, self.age_groups)
             for dataset_name, dataset in test_raw_datasets.items()
         }
-        test_data = measure.get_ratio_data_from_sim(
-=======
         test_datasets = measure.get_ratio_datasets_from_sim(
->>>>>>> de4b8c34
             **test_raw_datasets,
         )
 
@@ -81,15 +77,12 @@
         }
         ref_data = measure.get_measure_data(ref_source_enum, **ref_raw_datasets)
 
-<<<<<<< HEAD
-=======
         # Apply age group resolution to each component of test data and reference data
         test_datasets = {
             key: resolve_age_groups(data, self.age_groups)
             for key, data in test_datasets.items()
         }
         ref_data = resolve_age_groups(ref_data, self.age_groups)
->>>>>>> de4b8c34
         comparison = FuzzyComparison(
             measure=measure,
             test_source=test_source_enum,

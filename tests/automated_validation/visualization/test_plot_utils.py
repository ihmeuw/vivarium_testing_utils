from typing import Any
from unittest.mock import Mock

import matplotlib.pyplot as plt
import numpy as np
import pandas as pd
import pytest
from pandas.testing import assert_frame_equal
from pytest_mock import MockerFixture

from vivarium_testing_utils.automated_validation.comparison import Comparison
from vivarium_testing_utils.automated_validation.constants import DRAW_INDEX, SEED_INDEX
from vivarium_testing_utils.automated_validation.data_loader import DataSource
from vivarium_testing_utils.automated_validation.visualization.plot_utils import (
    _append_condition_to_title,
    _get_combined_data,
    _get_unconditioned_index_names,
    _line_plot,
    _rel_plot,
    plot_comparison,
)


# ==================
# Shared Fixtures
# ==================
@pytest.fixture
def test_title() -> str:
    """Create a test title for the plot."""
    return "Test Title"


@pytest.fixture
def base_sample_data() -> pd.DataFrame:
    """Create test data with two unconditioned variables where the second has more unique values."""
    # First variable (sex) has 2 values, second (age_group) has 3
    index = pd.MultiIndex.from_product(
        [
            ["male", "female"],  # sex - 2 values
            ["A", "B", "C"],  # age_group - 3 values
            ["North", "South"],  # region 2 values
            ["susceptible", "infected", "recovered"],  # disease_state - 3 values
        ],
        names=["sex", "age_group", "region", "disease_state"],
    )
    data = pd.DataFrame(
        [i / 10 for i in range(2 * 3 * 2 * 3)],
        index=index,
        columns=["value"],
    )
    return data


@pytest.fixture
def sample_test_data(base_sample_data: pd.DataFrame) -> pd.DataFrame:
    """Create test data with two unconditioned variables where the first has more unique values."""
    # rename extra column to extra test column
    test_data = base_sample_data.copy()
    test_data[DRAW_INDEX] = 0  # Add input_draw column
    test_data["scenario"] = "baseline"
    test_data.set_index(DRAW_INDEX, append=True, inplace=True)
    test_data.set_index("scenario", append=True, inplace=True)
    return test_data


@pytest.fixture
def sample_ref_data(base_sample_data: pd.DataFrame) -> pd.DataFrame:
    """Create test data with two unconditioned variables where the first has more unique values."""
    # rename extra column to extra test column
    return base_sample_data.copy()


@pytest.fixture
def sample_comparison(
    sample_test_data: pd.DataFrame,
    sample_ref_data: pd.DataFrame,
    mocker: MockerFixture,
    test_title: str,
) -> Mock:
    # Mock Comparison object with the _align_datasets method
    mock_comparison = mocker.Mock(spec=Comparison)
    mock_comparison._align_datasets = mocker.Mock(
        return_value=(sample_test_data, sample_ref_data)
    )

    # Set up sources
    mock_comparison.test_source = DataSource.SIM
    mock_comparison.test_scenarios = {"scenario": "baseline"}
    mock_comparison.reference_source = DataSource.ARTIFACT
    mock_comparison.reference_scenarios = {}

    # Set up measure
    mock_comparison.measure = mocker.Mock()
<<<<<<< HEAD
    mock_comparison.measure.measure_name = "measure.test_measure"
=======
    mock_comparison.measure.measure_key = "measure.test_measure"
    mock_comparison.measure.title = test_title
>>>>>>> aefb9f8c

    # Type narrow for mypy
    assert isinstance(mock_comparison, Mock)

    return mock_comparison


@pytest.fixture
def sample_combined_data(sample_comparison: Mock) -> pd.DataFrame:
    """Combine test and reference data into a single DataFrame."""
    # Add source column to differentiate test and reference data
    return _get_combined_data(sample_comparison)


@pytest.fixture
def mock_relplot_setup(mocker: MockerFixture) -> tuple[Mock, Mock]:
    """Set up mocked seaborn relplot with trackable figure attributes."""
    mock_relplot = mocker.patch("seaborn.relplot")

    mock_figure = mocker.Mock()
    mock_figure._test_attributes = {}

    # Mock the methods we want to test
    mock_figure.suptitle = mocker.Mock(
        side_effect=lambda title, y=None, fontsize=None, **kwargs: mock_figure._test_attributes.update(
            {"title": title, "title_y": y, "title_fontsize": fontsize}
        )
    )

    mock_figure.legend = mocker.Mock(
        side_effect=lambda **kwargs: mock_figure._test_attributes.update(
            {"legend_params": kwargs}
        )
    )

    # Set up the return value
    mock_relplot.return_value = mocker.Mock()
    mock_relplot.return_value.figure = mock_figure
    mock_relplot.return_value._legend = mocker.Mock()
    mock_relplot.return_value.set_axis_labels = mocker.Mock()
    mock_relplot.return_value.set_xticklabels = mocker.Mock()
    mock_relplot.return_value.map = mocker.Mock()
    mock_relplot.return_value.tight_layout = mocker.Mock()

    return mock_relplot, mock_figure


# ==================
# Helper Functions
# ==================


def assert_figure_attributes(
    mock_figure: Mock,
    title: str,
    y: float = 1.02,
    fontsize: int = 16,
    legend_loc: str = "upper right",
) -> None:
    """Assert that figure attributes were set correctly."""
    assert mock_figure.suptitle.called
    assert mock_figure._test_attributes.get("title") == title
    assert mock_figure._test_attributes.get("title_y") == y
    assert mock_figure._test_attributes.get("title_fontsize") == fontsize

    assert mock_figure.legend.called
    assert mock_figure._test_attributes.get("legend_params", {}).get("loc") == legend_loc


def assert_relplot_settings(mock_relplot: Mock, x_axis: str = "age_group") -> None:
    """Assert that relplot settings were applied correctly."""
    mock_relplot.return_value.set_axis_labels.assert_called_once_with(x_axis, "Proportion")
    mock_relplot.return_value.set_xticklabels.assert_called_once_with(rotation=30)
    mock_relplot.return_value.map.assert_called_once()
    assert mock_relplot.return_value.map.call_args[0][0] == plt.grid
    mock_relplot.return_value.tight_layout.assert_called_once()


# ===================================
# Tests for plot_comparison
# ===================================


class TestPlotComparison:
    def test_valid_type(self, sample_comparison: Comparison, mocker: MockerFixture) -> None:
        # Setup
        mock_line_plot = mocker.patch(
            "vivarium_testing_utils.automated_validation.visualization.plot_utils._line_plot"
        )
        mock_line_plot.return_value = plt.figure()

        # Call the function
        fig = plot_comparison(
            comparison=sample_comparison,
            type="line",
            condition={"sex": "male"},
            x_axis="age_group",
        )

        # Assert
        mock_line_plot.assert_called_once()
        assert "title" in mock_line_plot.call_args[1]
        assert "combined_data" in mock_line_plot.call_args[1]
        assert mock_line_plot.call_args[1]["x_axis"] == "age_group"

    def test_invalid_type(self, sample_comparison: Comparison) -> None:
        with pytest.raises(NotImplementedError, match="Unsupported plot type"):
            plot_comparison(comparison=sample_comparison, type="invalid")


# ===================================
# Tests for line_plot
# ===================================


class TestLinePlot:
    def test_subplots_true(
        self, test_title: str, sample_combined_data: pd.DataFrame, mocker: MockerFixture
    ) -> None:

        mock_rel_plot = mocker.patch(
            "vivarium_testing_utils.automated_validation.visualization.plot_utils._rel_plot"
        )
        mock_rel_plot.return_value = plt.figure()
        fig = _line_plot(
            title=test_title,
            combined_data=sample_combined_data,
            x_axis="age_group",
            subplots=True,
        )

        # Assert rel_plot was called with correct arguments
        mock_rel_plot.assert_called_once()
        args, kwargs = mock_rel_plot.call_args
        assert kwargs["title"] == test_title
        assert kwargs["x_axis"] == "age_group"
        assert isinstance(kwargs["plot_args"], dict)

        # Verify lineplot specific arguments
        assert kwargs["plot_args"]["marker"] == "o"
        assert kwargs["plot_args"]["markers"] is True
        assert kwargs["plot_args"]["hue"] == "source"
        assert kwargs["plot_args"]["y"] == "value"
        assert kwargs["plot_args"]["errorbar"] == "pi"

    def test_subplots_false(
        self, test_title: str, sample_combined_data: pd.DataFrame, mocker: MockerFixture
    ) -> None:

        mock_fig = mocker.Mock()
        mock_ax = mocker.Mock()
        mock_fig.add_subplot.return_value = mock_ax

        mocker.patch("matplotlib.pyplot.figure", return_value=mock_fig)
        mock_lineplot = mocker.patch("seaborn.lineplot")
        mocker.patch("matplotlib.pyplot.tight_layout")

        figures = _line_plot(
            title=test_title,
            combined_data=sample_combined_data,
            x_axis="age_group",
            subplots=False,
        )

        # Check we get a list of figures as expected
        assert isinstance(figures, list)
        assert len(figures) > 0

        # Test that the axis was properly configured
        assert mock_ax.set_title.called
        assert mock_ax.set_xlabel.called
        assert mock_ax.set_ylabel.called
        assert mock_ax.grid.called

        # Assert lineplot was called with expected args
        assert mock_lineplot.called
        kwargs = mock_lineplot.call_args[1]
        assert kwargs["marker"] == "o"
        assert kwargs["markers"] is True
        assert kwargs["hue"] == "source"
        assert kwargs["y"] == "value"
        assert kwargs["errorbar"] == "pi"


# ===================================
# Tests for rel_plot
# ===================================


class TestRelPlot:
    def test_too_many_stratifications(self, sample_combined_data: pd.DataFrame) -> None:
        # Setup data with 3 stratification levels (excluding input_draw and source)
        # This should fail because we allow max 2 stratification levels
        with pytest.raises(ValueError, match="Maximum of.*stratification levels supported"):
            _rel_plot(
                title="Test Title",
                combined_data=sample_combined_data,
                x_axis="age_group",
            )

    def test_two_unconditioned(
        self,
        test_title: str,
        sample_combined_data: pd.DataFrame,
        mock_relplot_setup: tuple[Mock, Mock],
    ) -> None:
        """Test rel_plot with two unconditioned variables where the first has more unique values."""
        filtered_data = sample_combined_data.xs(
            "male", level="sex"
        )  # 2 unconditioned variables remain
        assert isinstance(filtered_data, pd.DataFrame)

        mock_relplot, mock_figure = mock_relplot_setup

        fig = _rel_plot(
            title=test_title,
            combined_data=filtered_data,
            x_axis="age_group",
        )

        mock_relplot.assert_called_once()
        kwargs = mock_relplot.call_args[1]

        # Disease State has more unique values, so should be row
        assert kwargs["row"] == "disease_state"
        assert kwargs["col"] == "region"

        assert_figure_attributes(mock_figure, test_title)
        assert_relplot_settings(mock_relplot)

    def test_one_unconditioned(
        self,
        test_title: str,
        sample_combined_data: pd.DataFrame,
        mock_relplot_setup: tuple[Mock, Mock],
    ) -> None:
        """Test rel_plot with a single unconditioned variable."""
        filtered_data = sample_combined_data.xs(
            ("male", "North"), level=("sex", "region")
        )  # 1 unconditioned variable remains
        assert isinstance(filtered_data, pd.DataFrame)
        mock_relplot, mock_figure = mock_relplot_setup

        fig = _rel_plot(
            title=test_title,
            combined_data=filtered_data,
            x_axis="age_group",
        )

        mock_relplot.assert_called_once()
        kwargs = mock_relplot.call_args[1]

        # With one unconditioned variable, it should be the row
        assert kwargs["row"] == "disease_state"
        assert "col" not in kwargs

        assert_figure_attributes(mock_figure, test_title)
        assert_relplot_settings(mock_relplot)

    def test_basic(
        self,
        test_title: str,
        sample_combined_data: pd.DataFrame,
        mock_relplot_setup: tuple[Mock, Mock],
    ) -> None:
        """Test rel_plot with all variables conditioned."""
        filtered_data = sample_combined_data.xs(
            ("male", "North", "susceptible"), level=("sex", "region", "disease_state")
        )
        assert isinstance(filtered_data, pd.DataFrame)

        mock_relplot, mock_figure = mock_relplot_setup

        fig = _rel_plot(title=test_title, combined_data=filtered_data, x_axis="age_group")

        mock_relplot.assert_called_once()

        assert_figure_attributes(mock_figure, test_title)
        assert_relplot_settings(mock_relplot)


# ===================================
# Tests for Helper Functions
# ===================================


class TestHelperFunctions:
    def test_get_unconditioned_index_names(self) -> None:
        index = pd.MultiIndex.from_tuples(
            [("male", "A", "Test", 0, 42)],
            names=["sex", "age_group", "source", DRAW_INDEX, SEED_INDEX],
        )

        # Test with different x_axis values
        assert set(_get_unconditioned_index_names(index, "age_group")) == {"sex"}
        assert set(_get_unconditioned_index_names(index, "sex")) == {"age_group"}

    def test_get_combined_data(
        self,
        sample_comparison: Mock,
        sample_test_data: pd.DataFrame,
        sample_ref_data: pd.DataFrame,
    ) -> None:
        """Test that combined data has correct index structure."""
        test_data = sample_test_data.droplevel("scenario")
        ref_data = sample_ref_data.assign(input_draw=np.nan).set_index(
            [DRAW_INDEX], append=True
        )
        test_data = test_data.reorder_levels(ref_data.index.names)
        combined_data = pd.concat(
            [test_data, ref_data],
            keys=[
                "Sim",
                "Artifact",
            ],
            names=["source"],
        )
        assert_frame_equal(_get_combined_data(sample_comparison), combined_data)

    @pytest.mark.parametrize(
        "condition_dict, expected",
        [
            ({}, "Original Title"),
            ({"sex": "Male"}, "Original Title\nsex = Male"),
            ({"foo": "30"}, "Original Title\nfoo = 30"),
            ({"sex": "Male", "age_group": "A"}, "Original Title\nsex = Male | age_group = A"),
        ],
    )
    def test__append_condition_to_title(
        self, condition_dict: dict[str, Any], expected: str
    ) -> None:
        """Test that empty condition dict returns original title unchanged."""
        assert _append_condition_to_title(condition_dict, "Original Title") == expected<|MERGE_RESOLUTION|>--- conflicted
+++ resolved
@@ -91,12 +91,8 @@
 
     # Set up measure
     mock_comparison.measure = mocker.Mock()
-<<<<<<< HEAD
     mock_comparison.measure.measure_name = "measure.test_measure"
-=======
-    mock_comparison.measure.measure_key = "measure.test_measure"
     mock_comparison.measure.title = test_title
->>>>>>> aefb9f8c
 
     # Type narrow for mypy
     assert isinstance(mock_comparison, Mock)

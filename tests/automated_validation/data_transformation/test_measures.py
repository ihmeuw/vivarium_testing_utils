import pandas as pd
from pandas.testing import assert_frame_equal

from vivarium_testing_utils.automated_validation.data_transformation.measures import (
    CauseSpecificMortalityRate,
    ExcessMortalityRate,
    Incidence,
    PopulationStructure,
    Prevalence,
    RiskExposure,
    SIRemission,
)


def test_incidence(
    transition_count_data: pd.DataFrame, person_time_data: pd.DataFrame
) -> None:
    """Test the Incidence measure."""
    cause = "disease"
    measure = Incidence(cause)
    assert measure.measure_key == f"cause.{cause}.incidence_rate"
    assert measure.sim_datasets == {
        "numerator_data": f"transition_count_{cause}",
        "denominator_data": f"person_time_{cause}",
    }
    assert measure.artifact_datasets == {"artifact_data": measure.measure_key}

    ratio_datasets = measure.get_ratio_datasets_from_sim(
        numerator_data=transition_count_data,
        denominator_data=person_time_data,
    )
    expected_numerator_data = pd.DataFrame(
        {
            "value": [3.0, 5.0],
        },
        index=pd.Index(
            ["A", "B"],
            name="stratify_column",
        ),
    )
    expected_denominator_data = pd.DataFrame(
        {
            "value": [17.0, 29.0],
        },
        index=pd.Index(
            ["A", "B"],
            name="stratify_column",
        ),
    )
    assert ratio_datasets["numerator_data"].equals(expected_numerator_data)
    assert ratio_datasets["denominator_data"].equals(expected_denominator_data)

    measure_data_from_ratio = measure.get_measure_data_from_ratio(**ratio_datasets)

    measure_data = measure.get_measure_data_from_sim(
        numerator_data=transition_count_data, denominator_data=person_time_data
    )
    expected_measure_data = pd.DataFrame(
        {"value": [3 / 17.0, 5 / 29.0]},
        index=pd.Index(
            ["A", "B"],
            name="stratify_column",
        ),
    )
    assert measure_data.equals(expected_measure_data)
    assert measure_data_from_ratio.equals(expected_measure_data)


def test_prevalence(person_time_data: pd.DataFrame) -> None:
    """Test the Prevalence measure."""
    cause = "disease"
    measure = Prevalence(cause)
    assert measure.measure_key == f"cause.{cause}.prevalence"
    assert measure.sim_datasets == {
        "numerator_data": f"person_time_{cause}",
        "denominator_data": f"person_time_{cause}",
    }
    assert measure.artifact_datasets == {"artifact_data": measure.measure_key}

    ratio_datasets = measure.get_ratio_datasets_from_sim(
        numerator_data=person_time_data,
        denominator_data=person_time_data,
    )
    expected_numerator_data = pd.DataFrame(
        {
            "value": [23.0, 37.0],
        },
        index=pd.Index(
            ["A", "B"],
            name="stratify_column",
        ),
    )
    expected_denominator_data = pd.DataFrame(
        {
            "value": [17.0 + 23.0, 29.0 + 37.0],
        },
        index=pd.Index(
            ["A", "B"],
            name="stratify_column",
        ),
    )
    assert ratio_datasets["numerator_data"].equals(expected_numerator_data)
    assert ratio_datasets["denominator_data"].equals(expected_denominator_data)
    measure_data_from_ratio = measure.get_measure_data_from_ratio(**ratio_datasets)
    measure_data = measure.get_measure_data_from_sim(
        numerator_data=person_time_data, denominator_data=person_time_data
    )
    expected_measure_data = pd.DataFrame(
        {"value": [23.0 / (17.0 + 23.0), 37.0 / (29.0 + 37.0)]},
        index=pd.Index(
            ["A", "B"],
            name="stratify_column",
        ),
    )

    assert measure_data.equals(expected_measure_data)
    assert measure_data_from_ratio.equals(expected_measure_data)


def test_si_remission(
    transition_count_data: pd.DataFrame, person_time_data: pd.DataFrame
) -> None:
    """Test the SIRemission measure."""
    cause = "disease"
    measure = SIRemission(cause)
    assert measure.measure_key == f"cause.{cause}.remission_rate"
    assert measure.sim_datasets == {
        "numerator_data": f"transition_count_{cause}",
        "denominator_data": f"person_time_{cause}",
    }
    assert measure.artifact_datasets == {"artifact_data": measure.measure_key}

    ratio_datasets = measure.get_ratio_datasets_from_sim(
        numerator_data=transition_count_data,
        denominator_data=person_time_data,
    )
    expected_numerator_data = pd.DataFrame(
        {
            "value": [7.0, 13.0],
        },
        index=pd.Index(
            ["A", "B"],
            name="stratify_column",
        ),
    )
    expected_denominator_data = pd.DataFrame(
        {
            "value": [23.0, 37.0],
        },
        index=pd.Index(
            ["A", "B"],
            name="stratify_column",
        ),
    )

    assert ratio_datasets["numerator_data"].equals(expected_numerator_data)
    assert ratio_datasets["denominator_data"].equals(expected_denominator_data)
    measure_data_from_ratio = measure.get_measure_data_from_ratio(**ratio_datasets)
    measure_data = measure.get_measure_data_from_sim(
        numerator_data=transition_count_data, denominator_data=person_time_data
    )
    expected_measure_data = pd.DataFrame(
        {"value": [7 / 23.0, 13 / 37.0]},
        index=pd.Index(
            ["A", "B"],
            name="stratify_column",
        ),
    )
    assert measure_data.equals(expected_measure_data)
    assert measure_data_from_ratio.equals(expected_measure_data)


def test_all_cause_mortality_rate(
    deaths_data: pd.DataFrame, total_person_time_data: pd.DataFrame
) -> None:
    """Test the CauseMortalityRate measurefor all causes."""
    measure = CauseSpecificMortalityRate("all_causes")
    assert measure.measure_key == "cause.all_causes.cause_specific_mortality_rate"
    assert measure.sim_datasets == {
        "numerator_data": "deaths",
        "denominator_data": "person_time_total",
    }
    assert measure.artifact_datasets == {"artifact_data": measure.measure_key}

    ratio_datasets = measure.get_ratio_datasets_from_sim(
        numerator_data=deaths_data,
        denominator_data=total_person_time_data,
    )

    # Expected dataframe for the numerator and denominator data
    # The Deaths formatter with no cause will marginalize over entity and sub_entity
    # to get total deaths by stratify_column
    expected_numerator_data = pd.DataFrame(
        {
            "value": [5.0, 9.0],
        },
        index=pd.Index(
            ["A", "B"],
            name="stratify_column",
        ),
    )
    expected_denominator_data = pd.DataFrame(
        {
            "value": [
                40.0,
                66.0,
            ],
        },
        index=pd.Index(
            ["A", "B"],
            name="stratify_column",
        ),
    )
    assert_frame_equal(ratio_datasets["numerator_data"], expected_numerator_data)
    assert_frame_equal(ratio_datasets["denominator_data"], expected_denominator_data)

    measure_data = measure.get_measure_data_from_sim(
        numerator_data=deaths_data, denominator_data=total_person_time_data
    )

    expected_measure_data = pd.DataFrame(
        {"value": [5.0 / 40.0, 9.0 / 66.0]},
        index=pd.Index(
            ["A", "B"],
            name="stratify_column",
        ),
    )
    assert_frame_equal(measure_data, expected_measure_data)


def test_cause_specific_mortality_rate(
    deaths_data: pd.DataFrame, total_person_time_data: pd.DataFrame
) -> None:
    """Test the CauseSpecificMortalityRate measure."""
    cause = "disease"
    measure = CauseSpecificMortalityRate(cause)
    assert measure.measure_key == f"cause.{cause}.cause_specific_mortality_rate"
    assert measure.sim_datasets == {
        "numerator_data": f"deaths",
        "denominator_data": "person_time_total",
    }
    assert measure.artifact_datasets == {"artifact_data": measure.measure_key}

    ratio_datasets = measure.get_ratio_datasets_from_sim(
        numerator_data=deaths_data,
        denominator_data=total_person_time_data,
    )

    # Expected dataframe for the numerator and denominator data
    # The Deaths formatter with a specific cause will filter for that cause
    # The TotalPersonTime formatter will marginalize person_time over all states
    expected_numerator_data = pd.DataFrame(
        {
            "value": [2.0, 4.0],
        },
        index=pd.Index(
            ["A", "B"],
            name="stratify_column",
        ),
    )
    expected_denominator_data = pd.DataFrame(
        {
            "value": [
                40.0,
                66.0,
            ],
        },
        index=pd.Index(
            ["A", "B"],
            name="stratify_column",
        ),
    )
    assert_frame_equal(ratio_datasets["numerator_data"], expected_numerator_data)
    assert_frame_equal(ratio_datasets["denominator_data"], expected_denominator_data)

    measure_data = measure.get_measure_data_from_sim(
        numerator_data=deaths_data, denominator_data=total_person_time_data
    )

    expected_measure_data = pd.DataFrame(
        {"value": [2.0 / 40.0, 4.0 / 66.0]},
        index=pd.Index(
            ["A", "B"],
            name="stratify_column",
        ),
    )
    assert_frame_equal(measure_data, expected_measure_data)


def test_excess_mortality_rate(
    deaths_data: pd.DataFrame, person_time_data: pd.DataFrame
) -> None:
    """Test the ExcessMortalityRate measure."""
    cause = "disease"
    measure = ExcessMortalityRate(cause)
    assert measure.measure_key == f"cause.{cause}.excess_mortality_rate"
    assert measure.sim_datasets == {
        "numerator_data": f"deaths",
        "denominator_data": f"person_time_{cause}",
    }

    assert measure.artifact_datasets == {"artifact_data": measure.measure_key}

    ratio_datasets = measure.get_ratio_datasets_from_sim(
        numerator_data=deaths_data,
        denominator_data=person_time_data,
    )

    # Expected dataframe for the numerator and denominator data
    # The Deaths formatter with a specific cause will filter for that cause
    # The PersonTime formatter with a specific state will filter for that state
    expected_numerator_data = pd.DataFrame(
        {
            "value": [2.0, 4.0],
        },
        index=pd.Index(
            ["A", "B"],
            name="stratify_column",
        ),
    )
    expected_denominator_data = pd.DataFrame(
        {
            "value": [
                23.0,
                37.0,
            ],
        },
        index=pd.Index(
            ["A", "B"],
            name="stratify_column",
        ),
    )
    assert_frame_equal(ratio_datasets["numerator_data"], expected_numerator_data)
    assert_frame_equal(ratio_datasets["denominator_data"], expected_denominator_data)

    measure_data = measure.get_measure_data_from_sim(
        numerator_data=deaths_data, denominator_data=person_time_data
    )

    expected_measure_data = pd.DataFrame(
        {"value": [2.0 / 23.0, 4.0 / 37.0]},
        index=pd.Index(
            ["A", "B"],
            name="stratify_column",
        ),
    )
    assert_frame_equal(measure_data, expected_measure_data)


<<<<<<< HEAD
def test_population_structure(person_time_data: pd.DataFrame) -> None:
    """Test the PopulationStructure measure."""
    scenario_columns = ["scenario"]
    measure = PopulationStructure(scenario_columns)

    assert measure.measure_key == "population.structure"
    assert measure.sim_datasets == {
        "numerator_data": "person_time_total",
        "denominator_data": "person_time_total",
=======
def test_risk_exposure(risk_state_person_time_data: pd.DataFrame) -> None:
    """Test the RiskExposure measure."""
    risk_factor = "child_stunting"
    measure = RiskExposure(risk_factor)
    assert measure.measure_key == f"risk_factor.{risk_factor}.exposure"
    assert measure.sim_datasets == {
        "numerator_data": f"person_time_{risk_factor}",
        "denominator_data": f"person_time_{risk_factor}",
>>>>>>> 747ab580
    }
    assert measure.artifact_datasets == {"artifact_data": measure.measure_key}

    ratio_datasets = measure.get_ratio_datasets_from_sim(
<<<<<<< HEAD
        numerator_data=person_time_data,
        denominator_data=person_time_data,
    )

    expected_numerator_data = pd.DataFrame(
        {
            "value": [17.0, 29.0],
        },
        index=pd.Index(
            ["A", "B"],
            name="stratify_column",
        ),
    )

    expected_denominator_data = pd.DataFrame(
        {
            "value": [17.0 + 23.0, 29.0 + 37.0],
        },
        index=pd.Index(
            ["A", "B"],
            name="stratify_column",
        ),
=======
        numerator_data=risk_state_person_time_data,
        denominator_data=risk_state_person_time_data,
    )

    # Expected ratio data:
    # Numerator: person time in each specific risk state (cat1, cat2, cat3)
    # Denominator: total person time across all risk states for each stratification
    # Total person time per stratification: A = 8+12+15 = 35, B = 20+6+10 = 36
    expected_index = pd.MultiIndex.from_tuples(
        [
            ("cat1", "A"),
            ("cat2", "A"),
            ("cat3", "A"),
            ("cat1", "B"),
            ("cat2", "B"),
            ("cat3", "B"),
        ],
        names=["parameter", "stratify_column"],
    )
    expected_numerator_data = pd.DataFrame(
        {
            "value": [8.0, 12.0, 15.0, 20.0, 6.0, 10.0],
        },
        index=expected_index,
    )
    expected_denominator_data = pd.DataFrame(
        {
            "value": [35.0, 35.0, 35.0, 36.0, 36.0, 36.0],
        },
        index=expected_index,
>>>>>>> 747ab580
    )

    assert_frame_equal(ratio_datasets["numerator_data"], expected_numerator_data)
    assert_frame_equal(ratio_datasets["denominator_data"], expected_denominator_data)

    measure_data = measure.get_measure_data_from_sim(
<<<<<<< HEAD
        numerator_data=person_time_data, denominator_data=person_time_data
    )

    expected_measure_data = pd.DataFrame(
        {"value": [17.0 / (17.0 + 23.0), 29.0 / (29.0 + 37.0)]},
        index=pd.Index(
            ["A", "B"],
            name="stratify_column",
        ),
=======
        numerator_data=risk_state_person_time_data,
        denominator_data=risk_state_person_time_data,
    )

    expected_measure_data = pd.DataFrame(
        {
            "value": [
                8.0 / 35.0,
                12.0 / 35.0,
                15.0 / 35.0,
                20.0 / 36.0,
                6.0 / 36.0,
                10.0 / 36.0,
            ]
        },
        index=expected_index,
>>>>>>> 747ab580
    )
    assert_frame_equal(measure_data, expected_measure_data)<|MERGE_RESOLUTION|>--- conflicted
+++ resolved
@@ -347,17 +347,6 @@
     assert_frame_equal(measure_data, expected_measure_data)
 
 
-<<<<<<< HEAD
-def test_population_structure(person_time_data: pd.DataFrame) -> None:
-    """Test the PopulationStructure measure."""
-    scenario_columns = ["scenario"]
-    measure = PopulationStructure(scenario_columns)
-
-    assert measure.measure_key == "population.structure"
-    assert measure.sim_datasets == {
-        "numerator_data": "person_time_total",
-        "denominator_data": "person_time_total",
-=======
 def test_risk_exposure(risk_state_person_time_data: pd.DataFrame) -> None:
     """Test the RiskExposure measure."""
     risk_factor = "child_stunting"
@@ -366,35 +355,10 @@
     assert measure.sim_datasets == {
         "numerator_data": f"person_time_{risk_factor}",
         "denominator_data": f"person_time_{risk_factor}",
->>>>>>> 747ab580
-    }
-    assert measure.artifact_datasets == {"artifact_data": measure.measure_key}
-
-    ratio_datasets = measure.get_ratio_datasets_from_sim(
-<<<<<<< HEAD
-        numerator_data=person_time_data,
-        denominator_data=person_time_data,
-    )
-
-    expected_numerator_data = pd.DataFrame(
-        {
-            "value": [17.0, 29.0],
-        },
-        index=pd.Index(
-            ["A", "B"],
-            name="stratify_column",
-        ),
-    )
-
-    expected_denominator_data = pd.DataFrame(
-        {
-            "value": [17.0 + 23.0, 29.0 + 37.0],
-        },
-        index=pd.Index(
-            ["A", "B"],
-            name="stratify_column",
-        ),
-=======
+    }
+    assert measure.artifact_datasets == {"artifact_data": measure.measure_key}
+
+    ratio_datasets = measure.get_ratio_datasets_from_sim(
         numerator_data=risk_state_person_time_data,
         denominator_data=risk_state_person_time_data,
     )
@@ -425,24 +389,12 @@
             "value": [35.0, 35.0, 35.0, 36.0, 36.0, 36.0],
         },
         index=expected_index,
->>>>>>> 747ab580
     )
 
     assert_frame_equal(ratio_datasets["numerator_data"], expected_numerator_data)
     assert_frame_equal(ratio_datasets["denominator_data"], expected_denominator_data)
 
     measure_data = measure.get_measure_data_from_sim(
-<<<<<<< HEAD
-        numerator_data=person_time_data, denominator_data=person_time_data
-    )
-
-    expected_measure_data = pd.DataFrame(
-        {"value": [17.0 / (17.0 + 23.0), 29.0 / (29.0 + 37.0)]},
-        index=pd.Index(
-            ["A", "B"],
-            name="stratify_column",
-        ),
-=======
         numerator_data=risk_state_person_time_data,
         denominator_data=risk_state_person_time_data,
     )
@@ -459,6 +411,59 @@
             ]
         },
         index=expected_index,
->>>>>>> 747ab580
+    )
+    assert_frame_equal(measure_data, expected_measure_data)
+
+
+def test_population_structure(person_time_data: pd.DataFrame) -> None:
+    """Test the PopulationStructure measure."""
+    scenario_columns = ["scenario"]
+    measure = PopulationStructure(scenario_columns)
+
+    assert measure.measure_key == "population.structure"
+    assert measure.sim_datasets == {
+        "numerator_data": "person_time_total",
+        "denominator_data": "person_time_total",
+    }
+    assert measure.artifact_datasets == {"artifact_data": measure.measure_key}
+
+    ratio_datasets = measure.get_ratio_datasets_from_sim(
+        numerator_data=person_time_data,
+        denominator_data=person_time_data,
+    )
+
+    expected_numerator_data = pd.DataFrame(
+        {
+            "value": [17.0, 29.0],
+        },
+        index=pd.Index(
+            ["A", "B"],
+            name="stratify_column",
+        ),
+    )
+
+    expected_denominator_data = pd.DataFrame(
+        {
+            "value": [17.0 + 23.0, 29.0 + 37.0],
+        },
+        index=pd.Index(
+            ["A", "B"],
+            name="stratify_column",
+        ),
+    )
+
+    assert_frame_equal(ratio_datasets["numerator_data"], expected_numerator_data)
+    assert_frame_equal(ratio_datasets["denominator_data"], expected_denominator_data)
+
+    measure_data = measure.get_measure_data_from_sim(
+        numerator_data=person_time_data, denominator_data=person_time_data
+    )
+
+    expected_measure_data = pd.DataFrame(
+        {"value": [17.0 / (17.0 + 23.0), 29.0 / (29.0 + 37.0)]},
+        index=pd.Index(
+            ["A", "B"],
+            name="stratify_column",
+        ),
     )
     assert_frame_equal(measure_data, expected_measure_data)
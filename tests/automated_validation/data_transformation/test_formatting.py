import pandas as pd
<<<<<<< HEAD
import pytest
from pandas.testing import assert_frame_equal
=======
>>>>>>> 40372893

from vivarium_testing_utils.automated_validation.data_transformation.formatting import (
    PersonTime,
    TotalPersonTime,
    TransitionCounts,
)


<<<<<<< HEAD
def test__drop_redundant_index() -> None:
    """Test drop_redundant_index function."""
    # Create a mock dataset
    dataset = pd.DataFrame(
        {
            "value": [10, 20, 30, 40],
        },
        index=pd.MultiIndex.from_tuples(
            [
                ("redundant_column", "heterogeneous"),
                ("redundant_column", "values"),
                ("redundant_column", "in_this"),
                ("redundant_column", "column"),
            ],
            names=["redundant_column", "interesting_column"],
        ),
    )
    expected_dataframe = pd.DataFrame(
        {
            "value": [10, 20, 30, 40],
        },
        index=pd.Index(
            ["heterogeneous", "values", "in_this", "column"],
            name="interesting_column",
        ),
    )
    # Call the function to drop the redundant index
    formatted_dataset = _drop_redundant_index(dataset, "redundant_column", "redundant_column")
    assert_frame_equal(formatted_dataset, expected_dataframe)

    # Test that we raise an error if the column has more than one value
    dataset = dataset.copy()
    dataset.index = pd.MultiIndex.from_tuples(
        [
            ("redundant_column", "heterogeneous"),
            ("redundant_column", "values"),
            ("redundant_column", "in_this"),
            ("not_redundant!", "column"),
        ],
        names=["redundant_column", "interesting_column"],
    )
    with pytest.raises(ValueError):
        _drop_redundant_index(dataset, "redundant_column", "redundant_column")


=======
>>>>>>> 40372893
def test_transition_counts(transition_count_data: pd.DataFrame) -> None:
    """Test TransitionCounts formatting."""
    formatter = TransitionCounts("disease", "susceptible_to_disease", "disease")
    # assert formatter has right number of attrs
    assert len(formatter.__dict__) == 7
    assert formatter.measure == "transition_count"
    assert formatter.entity == "disease"
    assert formatter.data_key == "transition_count_disease"
    assert formatter.filter_value == "susceptible_to_disease_to_disease"
    assert formatter.filters == {"sub_entity": ["susceptible_to_disease_to_disease"]}
    assert (
        formatter.new_value_column_name
        == "susceptible_to_disease_to_disease_transition_count"
    )
    assert formatter.unused_columns == ["measure", "entity_type", "entity"]

    expected_dataframe = pd.DataFrame(
        {
            formatter.new_value_column_name: [3.0, 5.0],
        },
        index=pd.Index(
            ["A", "B"],
            name="stratify_column",
        ),
    )

    assert_frame_equal(formatter.format_dataset(transition_count_data), expected_dataframe)


def test_person_time(person_time_data: pd.DataFrame) -> None:
    """Test PersonTime formatting."""
    # Create a mock dataset
    formatter = PersonTime("disease", "disease")
    assert len(formatter.__dict__) == 7
    assert formatter.measure == "person_time"
    assert formatter.entity == "disease"
    assert formatter.data_key == "person_time_disease"
    assert formatter.filters == {"sub_entity": ["disease"]}
    assert formatter.new_value_column_name == "disease_person_time"
    assert formatter.unused_columns == ["measure", "entity_type", "entity"]

    expected_dataframe = pd.DataFrame(
        {
            "disease_person_time": [23.0, 37.0],
        },
        index=pd.Index(
            ["A", "B"],
            name="stratify_column",
        ),
    )

    assert_frame_equal(formatter.format_dataset(person_time_data), expected_dataframe)


def test_person_time_state_total(person_time_data: pd.DataFrame) -> None:
    """Test PersonTime formatting with total state."""
    formatter = PersonTime("disease")
    assert len(formatter.__dict__) == 7
    assert formatter.measure == "person_time"
    assert formatter.entity == "disease"
    assert formatter.data_key == "person_time_disease"
    assert formatter.filters == {"sub_entity": ["total"]}
    assert formatter.new_value_column_name == "total_person_time"
    assert formatter.unused_columns == ["measure", "entity_type", "entity"]

    expected_dataframe = pd.DataFrame(
        {
            "total_person_time": [17.0 + 23.0, 29.0 + 37.0],
        },
        index=pd.Index(
            ["A", "B"],
            name="stratify_column",
        ),
    )

    assert_frame_equal(formatter.format_dataset(person_time_data), expected_dataframe)


def test_total_person_time_init(total_person_time_data: pd.DataFrame) -> None:
    """Test TotalPersonTime formatter initialization."""
    formatter = TotalPersonTime()

    assert formatter.measure == "person_time"
    assert formatter.entity == "total"
    assert formatter.data_key == "person_time_total"
    assert formatter.new_value_column_name == "total_person_time"
    assert formatter.redundant_columns == {
        "measure": "person_time",
        "entity_type": "cause",
        "entity": "total",
    }

    expected_dataframe = pd.DataFrame(
        {
            "total_person_time": [17.0 + 23.0, 29.0 + 37.0],
        },
        index=pd.Index(
            ["A", "B"],
            name="stratify_column",
        ),
    )

    assert_frame_equal(formatter.format_dataset(total_person_time_data), expected_dataframe)<|MERGE_RESOLUTION|>--- conflicted
+++ resolved
@@ -1,9 +1,5 @@
 import pandas as pd
-<<<<<<< HEAD
-import pytest
 from pandas.testing import assert_frame_equal
-=======
->>>>>>> 40372893
 
 from vivarium_testing_utils.automated_validation.data_transformation.formatting import (
     PersonTime,
@@ -12,54 +8,6 @@
 )
 
 
-<<<<<<< HEAD
-def test__drop_redundant_index() -> None:
-    """Test drop_redundant_index function."""
-    # Create a mock dataset
-    dataset = pd.DataFrame(
-        {
-            "value": [10, 20, 30, 40],
-        },
-        index=pd.MultiIndex.from_tuples(
-            [
-                ("redundant_column", "heterogeneous"),
-                ("redundant_column", "values"),
-                ("redundant_column", "in_this"),
-                ("redundant_column", "column"),
-            ],
-            names=["redundant_column", "interesting_column"],
-        ),
-    )
-    expected_dataframe = pd.DataFrame(
-        {
-            "value": [10, 20, 30, 40],
-        },
-        index=pd.Index(
-            ["heterogeneous", "values", "in_this", "column"],
-            name="interesting_column",
-        ),
-    )
-    # Call the function to drop the redundant index
-    formatted_dataset = _drop_redundant_index(dataset, "redundant_column", "redundant_column")
-    assert_frame_equal(formatted_dataset, expected_dataframe)
-
-    # Test that we raise an error if the column has more than one value
-    dataset = dataset.copy()
-    dataset.index = pd.MultiIndex.from_tuples(
-        [
-            ("redundant_column", "heterogeneous"),
-            ("redundant_column", "values"),
-            ("redundant_column", "in_this"),
-            ("not_redundant!", "column"),
-        ],
-        names=["redundant_column", "interesting_column"],
-    )
-    with pytest.raises(ValueError):
-        _drop_redundant_index(dataset, "redundant_column", "redundant_column")
-
-
-=======
->>>>>>> 40372893
 def test_transition_counts(transition_count_data: pd.DataFrame) -> None:
     """Test TransitionCounts formatting."""
     formatter = TransitionCounts("disease", "susceptible_to_disease", "disease")

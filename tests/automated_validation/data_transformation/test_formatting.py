import pandas as pd
<<<<<<< HEAD
from pandas.testing import assert_frame_equal
=======
>>>>>>> 40372893

from vivarium_testing_utils.automated_validation.data_transformation.formatting import (
    Deaths,
    PersonTime,
    TotalPersonTime,
    TransitionCounts,
)


def test_transition_counts(transition_count_data: pd.DataFrame) -> None:
    """Test TransitionCounts formatting."""
    formatter = TransitionCounts("disease", "susceptible_to_disease", "disease")
    # assert formatter has right number of attrs
    assert len(formatter.__dict__) == 7
    assert formatter.measure == "transition_count"
    assert formatter.entity == "disease"
    assert formatter.data_key == "transition_count_disease"
    assert formatter.filter_value == "susceptible_to_disease_to_disease"
<<<<<<< HEAD
    assert formatter.filter_columns == ["sub_entity"]
=======
    assert formatter.filters == {"sub_entity": ["susceptible_to_disease_to_disease"]}
>>>>>>> 40372893
    assert (
        formatter.new_value_column_name
        == "susceptible_to_disease_to_disease_transition_count"
    )
    assert formatter.unused_columns == ["measure", "entity_type", "entity"]

    expected_dataframe = pd.DataFrame(
        {
            formatter.new_value_column_name: [3.0, 5.0],
        },
        index=pd.Index(
            ["A", "B"],
            name="stratify_column",
        ),
    )

    assert_frame_equal(formatter.format_dataset(transition_count_data), expected_dataframe)


def test_person_time(person_time_data: pd.DataFrame) -> None:
    """Test PersonTime formatting."""
    # Create a mock dataset
    formatter = PersonTime("disease", "disease")
    assert len(formatter.__dict__) == 7
    assert formatter.measure == "person_time"
    assert formatter.entity == "disease"
    assert formatter.data_key == "person_time_disease"
<<<<<<< HEAD
    assert formatter.filter_columns == ["sub_entity"]
=======
    assert formatter.filters == {"sub_entity": ["disease"]}
>>>>>>> 40372893
    assert formatter.new_value_column_name == "disease_person_time"
    assert formatter.unused_columns == ["measure", "entity_type", "entity"]

    expected_dataframe = pd.DataFrame(
        {
            "disease_person_time": [23.0, 37.0],
        },
        index=pd.Index(
            ["A", "B"],
            name="stratify_column",
        ),
    )

    assert_frame_equal(formatter.format_dataset(person_time_data), expected_dataframe)


def test_person_time_state_total(person_time_data: pd.DataFrame) -> None:
    """Test PersonTime formatting with total state."""
    formatter = PersonTime("disease")
    assert len(formatter.__dict__) == 7
    assert formatter.measure == "person_time"
    assert formatter.entity == "disease"
    assert formatter.data_key == "person_time_disease"
<<<<<<< HEAD
    assert formatter.filter_columns == ["sub_entity"]
=======
    assert formatter.filters == {"sub_entity": ["total"]}
>>>>>>> 40372893
    assert formatter.new_value_column_name == "total_person_time"
    assert formatter.unused_columns == ["measure", "entity_type", "entity"]

    expected_dataframe = pd.DataFrame(
        {
            "total_person_time": [17.0 + 23.0, 29.0 + 37.0],
        },
        index=pd.Index(
            ["A", "B"],
            name="stratify_column",
        ),
    )

    assert_frame_equal(formatter.format_dataset(person_time_data), expected_dataframe)


def test_total_person_time_init(total_person_time_data: pd.DataFrame) -> None:
    """Test TotalPersonTime formatter initialization."""
    formatter = TotalPersonTime()

    assert formatter.measure == "person_time"
    assert formatter.entity == "total"
    assert formatter.data_key == "person_time_total"
    assert formatter.new_value_column_name == "total_person_time"
    assert formatter.unused_columns == ["measure", "entity_type", "entity"]

    expected_dataframe = pd.DataFrame(
        {
            "total_person_time": [17.0 + 23.0, 29.0 + 37.0],
        },
        index=pd.Index(
            ["A", "B"],
            name="stratify_column",
        ),
    )

    assert_frame_equal(formatter.format_dataset(total_person_time_data), expected_dataframe)


def test_deaths_cause_specific(deaths_data: pd.DataFrame) -> None:
    """Test Deaths formatter with a specific cause."""
    formatter = Deaths("disease")

    assert formatter.measure == "deaths"
    assert formatter.data_key == "deaths"
    assert formatter.filter_columns == ["entity", "sub_entity"]
    assert formatter.new_value_column_name == "disease_deaths"
    assert formatter.unused_columns == ["measure", "entity_type"]

    # Filter out only data related to the disease itself, since we want
    # deaths directly attributed to the disease
    expected_dataframe = pd.DataFrame(
        {
            "disease_deaths": [2.0, 4.0],  # Deaths data for the disease itself
        },
        index=pd.Index(
            ["A", "B"],
            name="stratify_column",
        ),
    )

    assert_frame_equal(formatter.format_dataset(deaths_data), expected_dataframe)


def test_deaths_all_causes(deaths_data: pd.DataFrame) -> None:
    """Test Deaths formatter for all causes."""
    formatter = Deaths("all_causes")

    assert formatter.measure == "deaths"
    assert formatter.data_key == "deaths"
    assert formatter.filter_columns == ["entity", "sub_entity"]
    assert formatter.new_value_column_name == "total_deaths"
    assert formatter.unused_columns == ["measure", "entity_type"]

    expected_dataframe = pd.DataFrame(
        {
            "total_deaths": [5.0, 9.0],  # All deaths, regardless of cause
        },
        index=pd.Index(
            ["A", "B"],
            name="stratify_column",
        ),
    )
    assert_frame_equal(formatter.format_dataset(deaths_data), expected_dataframe)<|MERGE_RESOLUTION|>--- conflicted
+++ resolved
@@ -1,8 +1,5 @@
 import pandas as pd
-<<<<<<< HEAD
 from pandas.testing import assert_frame_equal
-=======
->>>>>>> 40372893
 
 from vivarium_testing_utils.automated_validation.data_transformation.formatting import (
     Deaths,
@@ -21,11 +18,7 @@
     assert formatter.entity == "disease"
     assert formatter.data_key == "transition_count_disease"
     assert formatter.filter_value == "susceptible_to_disease_to_disease"
-<<<<<<< HEAD
-    assert formatter.filter_columns == ["sub_entity"]
-=======
     assert formatter.filters == {"sub_entity": ["susceptible_to_disease_to_disease"]}
->>>>>>> 40372893
     assert (
         formatter.new_value_column_name
         == "susceptible_to_disease_to_disease_transition_count"
@@ -53,11 +46,7 @@
     assert formatter.measure == "person_time"
     assert formatter.entity == "disease"
     assert formatter.data_key == "person_time_disease"
-<<<<<<< HEAD
-    assert formatter.filter_columns == ["sub_entity"]
-=======
     assert formatter.filters == {"sub_entity": ["disease"]}
->>>>>>> 40372893
     assert formatter.new_value_column_name == "disease_person_time"
     assert formatter.unused_columns == ["measure", "entity_type", "entity"]
 
@@ -81,11 +70,7 @@
     assert formatter.measure == "person_time"
     assert formatter.entity == "disease"
     assert formatter.data_key == "person_time_disease"
-<<<<<<< HEAD
-    assert formatter.filter_columns == ["sub_entity"]
-=======
     assert formatter.filters == {"sub_entity": ["total"]}
->>>>>>> 40372893
     assert formatter.new_value_column_name == "total_person_time"
     assert formatter.unused_columns == ["measure", "entity_type", "entity"]
 

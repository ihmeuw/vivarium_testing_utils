from unittest import mock

import pandas as pd
import pytest
from pandas.testing import assert_frame_equal
from pytest_check import check

from vivarium_testing_utils.automated_validation.comparison import DataSource, FuzzyComparison
from vivarium_testing_utils.automated_validation.constants import DRAW_INDEX, SEED_INDEX
from vivarium_testing_utils.automated_validation.data_transformation import calculations
from vivarium_testing_utils.automated_validation.data_transformation.measures import (
    RatioMeasure,
)


@pytest.fixture
def test_data() -> dict[str, pd.DataFrame]:
    """A sample test data dictionary with separate numerator and denominator DataFrames."""
    index = pd.MultiIndex.from_tuples(
        [
            ("2020", "male", 0, 1, 1337, "baseline"),
            ("2020", "female", 0, 5, 1337, "baseline"),
            ("2025", "male", 0, 2, 42, "baseline"),
            ("2025", "male", 0, 2, 50, "baseline"),  # Add a seed to get marginalized over
        ],
        names=["year", "sex", "age", DRAW_INDEX, SEED_INDEX, "scenario"],
    )
    numerator_df = pd.DataFrame({"value": [10, 20, 30, 35]}, index=index)
    denominator_df = pd.DataFrame({"value": [100, 100, 100, 100]}, index=index)
    return {"numerator_data": numerator_df, "denominator_data": denominator_df}


@pytest.fixture
def reference_data() -> pd.DataFrame:
    """A sample test data DataFrame without draws."""
    return pd.DataFrame(
        {"value": [0.12, 0.2, 0.29]},
        index=pd.MultiIndex.from_tuples(
            [("2020", "male", 0), ("2020", "female", 0), ("2025", "male", 0)],
            names=["year", "sex", "age"],
        ),
    )


@pytest.fixture
def mock_ratio_measure() -> RatioMeasure:
    """Create generic mock RatioMeasure for testing."""
    # Create mock formatters
    mock_numerator = mock.Mock()
    mock_numerator.name = "numerator"

    mock_denominator = mock.Mock()
    mock_denominator.name = "denominator"

    measure = mock.Mock(spec=RatioMeasure)
    measure.measure_key = "mock_measure"
    measure.numerator = mock_numerator
    measure.denominator = mock_denominator
    measure.get_measure_data_from_ratio.side_effect = calculations.ratio
    return measure


@pytest.fixture
def reference_weights() -> pd.DataFrame:
    """A sample weights DataFrame."""
    return pd.DataFrame(
        {"value": [0.15, 0.25, 0.35]},
        index=pd.MultiIndex.from_tuples(
            [("2020", "male", 0), ("2020", "female", 0), ("2025", "male", 0)],
            names=["year", "sex", "age"],
        ),
    )


def test_fuzzy_comparison_init(
    mock_ratio_measure: RatioMeasure,
    test_data: dict[str, pd.DataFrame],
    reference_data: pd.DataFrame,
    reference_weights: pd.DataFrame,
) -> None:
    """Test the initialization of the FuzzyComparison class."""
    comparison = FuzzyComparison(
        mock_ratio_measure,
        DataSource.SIM,
        test_data,
        DataSource.GBD,
        reference_data,
        reference_weights,
        test_scenarios={"scenario": "baseline"},
        stratifications=[],
    )

    with check:
        assert comparison.measure == mock_ratio_measure
        assert comparison.test_source == DataSource.SIM
        assert comparison.test_datasets.keys() == {"numerator_data", "denominator_data"}
        assert comparison.test_datasets["numerator_data"].equals(test_data["numerator_data"])
        assert comparison.test_datasets["denominator_data"].equals(
            test_data["denominator_data"]
        )
        assert comparison.reference_source == DataSource.GBD
        assert comparison.reference_data.equals(reference_data)
        assert comparison.test_scenarios == {"scenario": "baseline"}
        assert not comparison.reference_scenarios
        assert list(comparison.allowed_stratifications) == []


def test_fuzzy_comparison_metadata(
    mock_ratio_measure: RatioMeasure,
    test_data: dict[str, pd.DataFrame],
    reference_data: pd.DataFrame,
    reference_weights: pd.DataFrame,
) -> None:
    """Test the metadata property of the FuzzyComparison class."""
    comparison = FuzzyComparison(
        mock_ratio_measure,
        DataSource.SIM,
        test_data,
        DataSource.GBD,
        reference_data,
        reference_weights,
        test_scenarios={"scenario": "baseline"},
    )

    metadata = comparison.metadata

    expected_metadata = [
        ("Measure Key", "mock_measure", "mock_measure"),
        ("Source", "sim", "gbd"),
        (
            "Index Columns",
            "year, sex, age, input_draw, random_seed, scenario",
            "year, sex, age",
        ),
        ("Size", "4 rows × 1 columns", "3 rows × 1 columns"),
        ("Num Draws", "3", "N/A"),
        ("Input Draws", "[1, 2, 5]", "N/A"),
        ("Num Seeds", "3", "N/A"),
    ]
    assert metadata.index.name == "Property"
    assert metadata.shape == (7, 2)
    assert metadata.columns.tolist() == ["Test Data", "Reference Data"]
    for property_name, test_value, reference_value in expected_metadata:
        assert metadata.loc[property_name]["Test Data"] == test_value
        assert metadata.loc[property_name]["Reference Data"] == reference_value


def test_fuzzy_comparison_get_frame(
    mock_ratio_measure: RatioMeasure,
    test_data: dict[str, pd.DataFrame],
    reference_data: pd.DataFrame,
    reference_weights: pd.DataFrame,
) -> None:
    """Test the get_frame method of the FuzzyComparison class."""
    comparison = FuzzyComparison(
        mock_ratio_measure,
        DataSource.SIM,
        test_data,
        DataSource.GBD,
        reference_data,
        reference_weights,
    )

    diff = comparison.get_frame(stratifications=[], num_rows=1)

    with check:
        assert len(diff) == 1
        assert "test_rate" in diff.columns
        assert "reference_rate" in diff.columns
        assert "percent_error" in diff.columns
        assert DRAW_INDEX in diff.index.names
        assert SEED_INDEX not in diff.index.names

    # Test returning all rows
    all_diff = comparison.get_frame(stratifications=[], num_rows="all")
    assert len(all_diff) == 3

    # Test sorting
    # descending order
    sorted_desc = comparison.get_frame(sort_by="percent_error", ascending=False)
    for i in range(len(sorted_desc) - 1):
        assert abs(sorted_desc.iloc[i]["percent_error"]) >= abs(
            sorted_desc.iloc[i + 1]["percent_error"]
        )
    sorted_asc = comparison.get_frame(sort_by="percent_error", ascending=True)
    for i in range(len(sorted_asc) - 1):
        assert abs(sorted_asc.iloc[i]["percent_error"]) <= abs(
            sorted_asc.iloc[i + 1]["percent_error"]
        )

    # Test sorting by reference rate
    sorted_by_ref = comparison.get_frame(sort_by="reference_rate", ascending=True)
    for i in range(len(sorted_by_ref) - 1):
        assert (
            sorted_by_ref.iloc[i]["reference_rate"]
            <= sorted_by_ref.iloc[i + 1]["reference_rate"]
        )


def test_fuzzy_comparison_get_frame_aggregated(
    mock_ratio_measure: RatioMeasure,
    test_data: dict[str, pd.DataFrame],
    reference_data: pd.DataFrame,
    reference_weights: pd.DataFrame,
) -> None:
    """Test the get_frame method of the FuzzyComparison class with aggregated draws."""
    comparison = FuzzyComparison(
        mock_ratio_measure,
        DataSource.SIM,
        test_data,
        DataSource.GBD,
        reference_data,
        reference_weights,
    )
    diff = comparison.get_frame(stratifications=[], num_rows="all", aggregate_draws=True)
    expected_df = pd.DataFrame(
        {
            "test_mean": [0.1, 0.2, 0.325],
            "test_2.5%": [0.1, 0.2, 0.325],
            "test_97.5%": [0.1, 0.2, 0.325],
            "reference_mean": [0.12, 0.2, 0.29],
            "reference_2.5%": [0.12, 0.2, 0.29],
            "reference_97.5%": [0.12, 0.2, 0.29],
        },
        index=pd.MultiIndex.from_tuples(
            [("2020", "male", 0), ("2020", "female", 0), ("2025", "male", 0)],
            names=["year", "sex", "age"],
        ),
    )
    assert_frame_equal(diff, expected_df)


def test_fuzzy_comparison_init_with_stratifications(
    mock_ratio_measure: RatioMeasure,
    test_data: dict[str, pd.DataFrame],
    reference_data: pd.DataFrame,
    reference_weights: pd.DataFrame,
) -> None:
    """Test that FuzzyComparison raises NotImplementedError when initialized with non-empty stratifications."""
    with pytest.raises(
        NotImplementedError, match="Non-default stratifications require rate aggregations"
    ):
        FuzzyComparison(
            mock_ratio_measure,
            DataSource.SIM,
            test_data,
            DataSource.GBD,
            reference_data,
            reference_weights,
            stratifications=["year"],
        )


def test_fuzzy_comparison_get_frame_with_stratifications(
    mock_ratio_measure: RatioMeasure,
    test_data: dict[str, pd.DataFrame],
    reference_data: pd.DataFrame,
    reference_weights: pd.DataFrame,
) -> None:
    """Test that FuzzyComparison.get_frame raises NotImplementedError when called with non-empty stratifications."""
    comparison = FuzzyComparison(
        mock_ratio_measure,
        DataSource.SIM,
        test_data,
        DataSource.GBD,
        reference_data,
        reference_weights,
    )

    with pytest.raises(
        NotImplementedError, match="Non-default stratifications require rate aggregations"
    ):
        comparison.get_frame(stratifications=["year"])


def test_fuzzy_comparison_verify_not_implemented(
    mock_ratio_measure: RatioMeasure,
    test_data: dict[str, pd.DataFrame],
    reference_data: pd.DataFrame,
    reference_weights: pd.DataFrame,
) -> None:
    """ "FuzzyComparison.verify() is not implemented."""
    comparison = FuzzyComparison(
        mock_ratio_measure,
        DataSource.SIM,
        test_data,
        DataSource.GBD,
        reference_data,
        reference_weights,
    )

    with pytest.raises(NotImplementedError):
        comparison.verify()


def test_get_metadata_from_dataset(
    mock_ratio_measure: RatioMeasure,
    test_data: dict[str, pd.DataFrame],
    reference_data: pd.DataFrame,
    reference_weights: pd.DataFrame,
) -> None:
    """Test we can extract metadata from a dataframe with draws."""
    comparison = FuzzyComparison(
        mock_ratio_measure,
        DataSource.SIM,
        test_data,
        DataSource.GBD,
        reference_data,
        reference_weights,
    )
    result = comparison._get_metadata_from_datasets("test")
    with check:
        assert result["source"] == DataSource.SIM.value
        assert result["index_columns"] == "year, sex, age, input_draw, random_seed, scenario"
        assert (
            result["size"] == "4 rows × 1 columns"
        )  # 2 years * 2 sexes * 3 draws * 2 seeds = 24 rows, 1 column
        assert result["num_draws"] == "3"
        assert result["input_draws"] == "[1, 2, 5]"
        assert result["num_seeds"] == "3"


def test_get_metadata_from_dataset_no_draws(
    mock_ratio_measure: RatioMeasure,
    test_data: dict[str, pd.DataFrame],
    reference_data: pd.DataFrame,
    reference_weights: pd.DataFrame,
) -> None:
    """Test we can extract metadata from a dataframe with draws."""
    comparison = FuzzyComparison(
        mock_ratio_measure,
        DataSource.SIM,
        test_data,
        DataSource.GBD,
        reference_data,
        reference_weights,
    )
    result = comparison._get_metadata_from_datasets("reference")
    with check:
        assert result["source"] == DataSource.GBD.value
        assert result["index_columns"] == "year, sex, age"
        assert (
            result["size"] == "3 rows × 1 columns"
        )  # 2 years * 2 sexes * 3 ages = 12 rows, 1 column
        assert "num_draws" not in result
        assert "input_draws" not in result
        assert "num_seeds" not in result


def test_fuzzy_comparison_align_datasets_with_singular_reference_index(
    mock_ratio_measure: RatioMeasure,
    test_data: dict[str, pd.DataFrame],
    reference_data: pd.DataFrame,
    reference_weights: pd.DataFrame,
) -> None:
    """Test that _align_datasets correctly handles singular reference-only indices."""
    reference_data_with_singular_index = reference_data.copy()
    reference_data_with_singular_index["location"] = ["Global", "Global", "Global"]
    reference_data_with_singular_index.set_index("location", append=True, inplace=True)

    reference_weights_with_singular_index = reference_weights.copy()
    reference_weights_with_singular_index["location"] = ["Global", "Global", "Global"]
    reference_weights_with_singular_index.set_index("location", append=True, inplace=True)

    comparison = FuzzyComparison(
        mock_ratio_measure,
        DataSource.SIM,
        test_data,
        DataSource.GBD,
        reference_data_with_singular_index,
<<<<<<< HEAD
        reference_weights_with_singular_index,
=======
        reference_weights,
>>>>>>> 011af3fc
    )

    # Verify the singular index exists
    assert "location" in comparison.reference_data.index.names
    assert "location" not in comparison.test_datasets["numerator_data"].index.names

    # Verify it's detected as a singular index
    singular_indices = calculations.get_singular_indices(comparison.reference_data)
    assert "location" in singular_indices
    assert singular_indices["location"] == "Global"

    # Execute
    aligned_test_data, aligned_reference_data = comparison._align_datasets()

    # Verify the singular index was dropped
    assert "location" not in aligned_reference_data.index.names
    assert aligned_test_data.shape[0] == aligned_reference_data.shape[0]


def test_fuzzy_comparison_align_datasets_with_non_singular_reference_index(
    mock_ratio_measure: RatioMeasure,
    test_data: dict[str, pd.DataFrame],
    reference_data: pd.DataFrame,
    reference_weights: pd.DataFrame,
) -> None:
    """Test that _align_datasets raises ValueError for non-singular reference-only indices."""
    reference_data_with_non_singular_index = reference_data.copy()
    reference_data_with_non_singular_index["location"] = ["Global", "USA", "USA"]
    reference_data_with_non_singular_index.set_index("location", append=True, inplace=True)

    # Setup
    comparison = FuzzyComparison(
        mock_ratio_measure,
        DataSource.SIM,
        test_data,
        DataSource.GBD,
        reference_data_with_non_singular_index,
        reference_weights,
    )

    # Verify the non-singular index exists
    assert "location" in comparison.reference_data.index.names
    assert "location" not in comparison.test_datasets["numerator_data"].index.names

    # Verify it's not detected as a singular index
    singular_indices = calculations.get_singular_indices(comparison.reference_data)
    assert "location" not in singular_indices

    # Execute and verify error is raised with correct message
    with pytest.raises(
        ValueError, match="Reference data has non-trivial index levels {'location'}"
    ):
        comparison._align_datasets()


def test_fuzzy_comparison_align_datasets_calculation(
    mock_ratio_measure: RatioMeasure,
    test_data: dict[str, pd.DataFrame],
    reference_data: pd.DataFrame,
    reference_weights: pd.DataFrame,
) -> None:
    """Test _align_datasets with varying denominators to ensure ratios are calculated correctly."""

    comparison = FuzzyComparison(
        mock_ratio_measure,
        DataSource.SIM,
        test_data,
        DataSource.GBD,
        reference_data,
        reference_weights,
        test_scenarios={"scenario": "baseline"},
    )

    aligned_test_data, aligned_reference_data = comparison._align_datasets()

    assert_frame_equal(aligned_reference_data, reference_data)

    expected_values = [10 / 100, 20 / 100, (30 + 35) / (100 + 100)]
    expected_index = pd.MultiIndex.from_tuples(
        [
            ("2020", "male", 0, 1, "baseline"),
            ("2020", "female", 0, 5, "baseline"),
            ("2025", "male", 0, 2, "baseline"),
        ],
        names=["year", "sex", "age", DRAW_INDEX, "scenario"],
    )
    assert_frame_equal(
        aligned_test_data,
        pd.DataFrame(
            {"value": expected_values},
            index=expected_index,
        ),
    )


def test_aggregate_strata(
    mock_ratio_measure: RatioMeasure,
    test_data: dict[str, pd.DataFrame],
    reference_data: pd.DataFrame,
    reference_weights: pd.DataFrame,
) -> None:
    """Test that aggregate_strata correctly aggregates data."""
    comparison = FuzzyComparison(
        mock_ratio_measure,
        DataSource.SIM,
        test_data,
        DataSource.GBD,
        reference_data,
        reference_weights,
    )

<<<<<<< HEAD
    aggregated = comparison.aggregate_strata_reference(["age", "sex"])
=======
    aggregated = comparison.aggregate_strata(["age", "sex"])
>>>>>>> 011af3fc
    # (0, Male) = (0.12 * 0.15 + 0.29 * 0.35) / (0.15 + 0.35)
    expected = pd.DataFrame(
        {
            "value": [
                (0.12 * 0.15 + 0.29 * 0.35) / (0.15 + 0.35),
                (0.2 * 0.25) / 0.25,
            ],
        },
        index=pd.MultiIndex.from_tuples(
            [
                (0, "male"),
                (0, "female"),
            ],
            names=["age", "sex"],
        ),
    )
    assert isinstance(aggregated, pd.DataFrame)
    pd.testing.assert_frame_equal(aggregated, expected)

    with pytest.raises(ValueError, match="not found in reference data or weights"):
        comparison.aggregate_strata(["dog", "cat"])<|MERGE_RESOLUTION|>--- conflicted
+++ resolved
@@ -368,11 +368,7 @@
         test_data,
         DataSource.GBD,
         reference_data_with_singular_index,
-<<<<<<< HEAD
         reference_weights_with_singular_index,
-=======
-        reference_weights,
->>>>>>> 011af3fc
     )
 
     # Verify the singular index exists
@@ -484,11 +480,7 @@
         reference_weights,
     )
 
-<<<<<<< HEAD
     aggregated = comparison.aggregate_strata_reference(["age", "sex"])
-=======
-    aggregated = comparison.aggregate_strata(["age", "sex"])
->>>>>>> 011af3fc
     # (0, Male) = (0.12 * 0.15 + 0.29 * 0.35) / (0.15 + 0.35)
     expected = pd.DataFrame(
         {
@@ -509,4 +501,4 @@
     pd.testing.assert_frame_equal(aggregated, expected)
 
     with pytest.raises(ValueError, match="not found in reference data or weights"):
-        comparison.aggregate_strata(["dog", "cat"])+        comparison.aggregate_strata_reference(["dog", "cat"])
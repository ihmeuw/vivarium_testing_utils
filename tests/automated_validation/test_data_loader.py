--- conflicted
+++ resolved
@@ -257,24 +257,6 @@
         assert {"value"} == set(gbd_data.columns)
 
 
-<<<<<<< HEAD
-def test_cache_gbd_data(sim_result_dir: Path) -> None:
-    """Ensure that we can cache custom GBD data"""
-    gbd_pop = pd.DataFrame(
-        {
-            "value": [1000, 2000, 1500, 2500],
-        },
-        index=pd.MultiIndex.from_tuples(
-            [
-                (0, 1, 1990, 1990, "male", "USA"),
-                (0, 1, 1990, 1990, "female", "USA"),
-                (1, 2, 1990, 1990, "male", "CAN"),
-                (1, 2, 1990, 1990, "female", "CAN"),
-            ],
-            names=["age_start", "age_end", "year_start", "year_end", "sex", "location"],
-        ),
-    )
-=======
 def test_empty_gbd_cache(sim_result_dir: Path) -> None:
     data_loader = DataLoader(sim_result_dir)
     assert data_loader._raw_data_cache[DataSource.GBD] == {}
@@ -301,22 +283,17 @@
 
 def test_cache_gbd_data(sim_result_dir: Path, gbd_pop: pd.DataFrame) -> None:
     """Ensure that we can cache custom GBD data"""
->>>>>>> c1bc3de2
     data_loader = DataLoader(sim_result_dir)
     data_loader.cache_gbd_data("population.structure", gbd_pop)
     cached_data = data_loader.get_data("population.structure", DataSource.GBD)
     assert cached_data.equals(gbd_pop)
 
-<<<<<<< HEAD
-    # Different index names raises error
-=======
 
 def test_cache_gbd_different_index_errors(
     sim_result_dir: Path, gbd_pop: pd.DataFrame
 ) -> None:
     data_loader = DataLoader(sim_result_dir)
     data_loader.cache_gbd_data("population.structure", gbd_pop)
->>>>>>> c1bc3de2
     with pytest.raises(ValueError, match="different index names"):
         data_loader.cache_gbd_data(
             "population.structure",
@@ -334,13 +311,10 @@
             ),
         )
 
-<<<<<<< HEAD
-=======
 
 def test_cache_gbd_overlapping_indices(sim_result_dir: Path, gbd_pop: pd.DataFrame) -> None:
     data_loader = DataLoader(sim_result_dir)
     data_loader.cache_gbd_data("population.structure", gbd_pop)
->>>>>>> c1bc3de2
     # Overlapping indices raises error
     with pytest.raises(
         ValueError,
@@ -369,13 +343,10 @@
             ),
         )
 
-<<<<<<< HEAD
-=======
 
 def test_cache_gbd_append_and_overwrite(sim_result_dir: Path, gbd_pop: pd.DataFrame) -> None:
     data_loader = DataLoader(sim_result_dir)
     data_loader.cache_gbd_data("population.structure", gbd_pop)
->>>>>>> c1bc3de2
     # Append non-overlapping indices
     mexico = pd.DataFrame(
         {
@@ -394,13 +365,10 @@
     expected_data = pd.concat([gbd_pop, mexico])
     assert updated_data.equals(expected_data)
 
-<<<<<<< HEAD
-=======
 
 def test_cache_gbd_overwrite(sim_result_dir: Path, gbd_pop: pd.DataFrame) -> None:
     data_loader = DataLoader(sim_result_dir)
     data_loader.cache_gbd_data("population.structure", gbd_pop)
->>>>>>> c1bc3de2
     # Overwrite existing data
     new_data = pd.DataFrame(
         {

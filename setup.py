import json
import sys

from packaging.version import parse
from setuptools import find_packages, setup

with open("python_versions.json", "r") as f:
    supported_python_versions = json.load(f)

python_versions = [parse(v) for v in supported_python_versions]
min_version = min(python_versions)
max_version = max(python_versions)
if not (
    min_version <= parse(".".join([str(v) for v in sys.version_info[:2]])) <= max_version
):
    py_version = ".".join([str(v) for v in sys.version_info[:3]])
    # NOTE: Python 3.5 does not support f-strings
    error = (
        "\n--------------------------------------------\n"
        "Error: Vivarium Testing Utils runs under python {min_version}-{max_version}.\n"
        "You are running python {py_version}.\n".format(
            min_version=min_version.base_version,
            max_version=max_version.base_version,
            py_version=py_version,
        )
        + "--------------------------------------------\n"
    )
    print(error, file=sys.stderr)
    sys.exit(1)

from pathlib import Path

from setuptools import find_packages, setup

if __name__ == "__main__":
    base_dir = Path(__file__).parent
    src_dir = base_dir / "src"

    about = {}
    with (src_dir / "vivarium_testing_utils" / "__about__.py").open() as f:
        exec(f.read(), about)

    with (base_dir / "README.rst").open() as f:
        long_description = f.read()

    install_requirements = [
<<<<<<< HEAD
        "numpy",
        "pandas>2.0.0",
        "pyyaml>=5.1",
        "scipy",
        "click",
        "tables",
        "networkx",
        "loguru",
        "seaborn",
        # Type stubs
        "pandas-stubs<=2.2.3.250308",
        "networkx-stubs",
        "scipy-stubs",
        "types-docutils",
=======
        "vivarium_dependencies[pandas,numpy,pyyaml,scipy,click,tables,loguru,networkx]",
        "vivarium_build_utils>=2.0.1,<3.0.0",
        "pyarrow",
        "seaborn",
        # Type stubs
>>>>>>> 2d0b22f2
        "types-setuptools",
        "types-PyYAML",
    ]

    setup_requires = ["setuptools_scm"]

    validation_requirements = [
        "vivarium>=3.4.0",
        "vivarium-inputs",
        "pandera",
    ]

    interactive_requirements = [
        "vivarium_dependencies[interactive]",
    ]

<<<<<<< HEAD
    test_requirements = ["pytest", "pytest-mock", "pytest-cov", "pytest-check"]
=======
    test_requirements = [
        "vivarium_dependencies[pytest]",
        "pytest-check",
    ]
>>>>>>> 2d0b22f2

    doc_requirements = [
        "vivarium_dependencies[sphinx,sphinx-click,ipython,matplotlib,docutils]",
    ]

    lint_requirements = [
        "vivarium_dependencies[lint]",
    ]

    setup(
        name=about["__title__"],
        description=about["__summary__"],
        long_description=long_description,
        license=about["__license__"],
        url=about["__uri__"],
        author=about["__author__"],
        author_email=about["__email__"],
        classifiers=[
            "Intended Audience :: Developers",
            "Intended Audience :: Education",
            "Intended Audience :: Science/Research",
            "License :: OSI Approved :: GNU General Public License v3 or later (GPLv3+)",
            "Natural Language :: English",
            "Operating System :: MacOS :: MacOS X",
            "Operating System :: POSIX",
            "Operating System :: POSIX :: BSD",
            "Operating System :: POSIX :: Linux",
            "Operating System :: Microsoft :: Windows",
            "Programming Language :: Python",
            "Programming Language :: Python :: Implementation :: CPython",
            "Topic :: Education",
            "Topic :: Scientific/Engineering",
            "Topic :: Scientific/Engineering :: Artificial Life",
            "Topic :: Scientific/Engineering :: Mathematics",
            "Topic :: Scientific/Engineering :: Medical Science Apps.",
            "Topic :: Scientific/Engineering :: Physics",
            "Topic :: Software Development :: Libraries",
        ],
        package_dir={"": "src"},
        packages=find_packages(where="src"),
        include_package_data=True,
        install_requires=install_requirements,
        tests_require=test_requirements,
        extras_require={
            "docs": doc_requirements,
            "test": test_requirements,
            "interactive": interactive_requirements,
            "validation": validation_requirements,
            "dev": doc_requirements
            + test_requirements
            + interactive_requirements
            + lint_requirements
            + validation_requirements,
        },
        zip_safe=False,
        use_scm_version={
            "write_to": "src/vivarium_testing_utils/_version.py",
            "write_to_template": '__version__ = "{version}"\n',
            "tag_regex": r"^(?P<prefix>v)?(?P<version>[^\+]+)(?P<suffix>.*)?$",
        },
        setup_requires=setup_requires,
    )<|MERGE_RESOLUTION|>--- conflicted
+++ resolved
@@ -44,28 +44,11 @@
         long_description = f.read()
 
     install_requirements = [
-<<<<<<< HEAD
-        "numpy",
-        "pandas>2.0.0",
-        "pyyaml>=5.1",
-        "scipy",
-        "click",
-        "tables",
-        "networkx",
-        "loguru",
-        "seaborn",
-        # Type stubs
-        "pandas-stubs<=2.2.3.250308",
-        "networkx-stubs",
-        "scipy-stubs",
-        "types-docutils",
-=======
         "vivarium_dependencies[pandas,numpy,pyyaml,scipy,click,tables,loguru,networkx]",
         "vivarium_build_utils>=2.0.1,<3.0.0",
         "pyarrow",
         "seaborn",
         # Type stubs
->>>>>>> 2d0b22f2
         "types-setuptools",
         "types-PyYAML",
     ]
@@ -82,14 +65,10 @@
         "vivarium_dependencies[interactive]",
     ]
 
-<<<<<<< HEAD
-    test_requirements = ["pytest", "pytest-mock", "pytest-cov", "pytest-check"]
-=======
     test_requirements = [
         "vivarium_dependencies[pytest]",
         "pytest-check",
     ]
->>>>>>> 2d0b22f2
 
     doc_requirements = [
         "vivarium_dependencies[sphinx,sphinx-click,ipython,matplotlib,docutils]",

--- conflicted
+++ resolved
@@ -55,10 +55,7 @@
         "pandera",
         "pyarrow",
         "vivarium",
-<<<<<<< HEAD
         "vivarium-inputs",
-=======
->>>>>>> 431e3c33
         # Type stubs
         "pandas-stubs",
         "networkx-stubs",
